--- conflicted
+++ resolved
@@ -14,12 +14,10 @@
 #  limitations under the License.
 #
 import datetime
+import threading
 import time
 
-<<<<<<< HEAD
-=======
 from arch.api import storage, eggroll
->>>>>>> f937b359
 from arch.api.utils import log_utils, version_control
 from arch.api.utils.dtable_utils import get_table_info
 from federatedml.util.db_models import DB, IdLibraryCacheInfo, init_database_tables
