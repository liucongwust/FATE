--- conflicted
+++ resolved
@@ -14,8 +14,10 @@
 #  limitations under the License.
 #
 import datetime
+import threading
 import time
 
+from arch.api import storage
 from arch.api.utils import log_utils, version_control
 from arch.api.utils.dtable_utils import get_table_info
 from federatedml.util.db_models import DB, IdLibraryCacheInfo
@@ -34,8 +36,6 @@
 return: a dictionary contains table_name and namespace, 
 e.g.： {'table_name': '5c33fe50bd7d11e988b352540012fde6', 'namespace': 'id_library_cache#10001#all#imei#md5#Za'}
 '''
-
-
 def host_get_current_verison(host_party_id, id_type, encrypt_type, tag, timeout=600):
     return get_current_version(id_type, encrypt_type, tag, host_party_id, timeout=timeout)
 
@@ -44,70 +44,36 @@
 return: a dictionary contains table_name and namespace, 
 e.g.： {'table_name': '5c33fe50bd7d11e988b352540012fde6', 'namespace': 'id_library_cache#10001#10000#imei#md5#Za'}
 '''
-
-
 def guest_get_current_version(host_party_id, guest_party_id, id_type, encrypt_type, tag, timeout=600):
-    return get_current_version(id_type, encrypt_type, tag, host_party_id, guest_party_id=guest_party_id,
-                               timeout=timeout)
+    return get_current_version(id_type, encrypt_type, tag, host_party_id, guest_party_id=guest_party_id, timeout=timeout)
 
 
 '''
 return: a dictionary contains rsa_n, rsa_e, and rsa_d
 '''
-<<<<<<< HEAD
-
-
-def get_rsa_of_current_version(local_party_id, id_type, encrypt_type, tag, timeout=60):
-    table_info = host_get_current_verison(local_party_id, id_type, encrypt_type, tag, timeout=timeout)
-    namespace = table_info.get('namespace')
-    version = table_info.get('table_name')
-    if namespace is None or version is None:
-        LOGGER.error('host_get_current_verison return None, partyid={}, id_type={}, encrypt_type={}, tag={}.'.format(
-            local_party_id,
-=======
 def get_rsa_of_current_version(host_party_id, id_type, encrypt_type, tag, timeout=60):
     table_info = host_get_current_verison(host_party_id, id_type, encrypt_type, tag, timeout=timeout)
     namespace = table_info.get('namespace')
     version = table_info.get('table_name')
     if namespace is None or version is None:
         LOGGER.error('host_get_current_verison return None, partyid={}, id_type={}, encrypt_type={}, tag={}.'.format(host_party_id, \
->>>>>>> 1d505aa2
             id_type, encrypt_type, tag))
         return None
 
     with DB.connection_context():
-<<<<<<< HEAD
-        LOGGER.info(
-            'query cache info, partyid={}, id_type={}, encrypt_type={}, namespace={}, version={}, tag={}'.format(
-                local_party_id,
-                id_type, encrypt_type, namespace, version, tag))
-        infos = IdLibraryCacheInfo.select().where(IdLibraryCacheInfo.f_party_id == local_party_id,
-                                                  IdLibraryCacheInfo.f_id_type == id_type,
-                                                  IdLibraryCacheInfo.f_encrypt_type == encrypt_type,
-                                                  IdLibraryCacheInfo.f_tag == tag,
-                                                  IdLibraryCacheInfo.f_namespcae == namespace,
-                                                  IdLibraryCacheInfo.f_version == version)
-=======
         LOGGER.info('query cache info, partyid={}, id_type={}, encrypt_type={}, namespace={}, version={}, tag={}'.format(host_party_id, \
             id_type, encrypt_type, namespace, version, tag))
         infos = IdLibraryCacheInfo.select().where(IdLibraryCacheInfo.f_party_id == host_party_id, \
             IdLibraryCacheInfo.f_id_type == id_type, IdLibraryCacheInfo.f_encrypt_type == encrypt_type, \
             IdLibraryCacheInfo.f_tag == tag, IdLibraryCacheInfo.f_namespcae == namespace, IdLibraryCacheInfo.f_version == version)
->>>>>>> 1d505aa2
         if infos:
             info = infos[0]
             rsa_key = {'rsa_n': info.f_rsa_key_n, 'rsa_e': info.f_rsa_key_e, 'rsa_d': info.f_rsa_key_d}
             LOGGER.debug(rsa_key)
             return rsa_key
         else:
-<<<<<<< HEAD
-            LOGGER.error(
-                'query cache info return nil, partyid={}, id_type={}, encrypt_type={}, namespace={}, version={}, tag={}'.format( \
-                    local_party_id, id_type, encrypt_type, namespace, version, tag))
-=======
             LOGGER.error('query cache info return nil, partyid={}, id_type={}, encrypt_type={}, namespace={}, version={}, tag={}'.format( \
                 host_party_id, id_type, encrypt_type, namespace, version, tag))
->>>>>>> 1d505aa2
             return None
 
 
@@ -120,8 +86,6 @@
     LOGGER.info(table_config)
     version, namespace = get_table_info(config=table_config, create=True)
     return save_data(dtable, namespace, version)
-<<<<<<< HEAD
-=======
     
 
 def store_rsa(host_party_id, id_type, encrypt_type, tag, namespace, version, rsa):
@@ -151,7 +115,6 @@
             info.save(force_insert=True)
         else:
             info.save()
->>>>>>> 1d505aa2
 
 
 '''
@@ -159,8 +122,6 @@
 ########## intra-face ###########################################################
 ################################################################################
 '''
-
-
 def gen_cache_namespace(id_type, encrypt_type, tag, host_party_id, guest_party_id=None, data_type='id_library_cache'):
     if guest_party_id is None:
         guest_party_id = 'all'
@@ -175,12 +136,11 @@
     LOGGER.info(config)
     table_info = get_table_info_without_create(table_config=config)
     LOGGER.info(table_info)
-
+    
     if table_info.get('table_name'):
-        LOGGER.info(
-            'table exists, namepsace={}, version={}.'.format(table_info.get('namespace'), table_info.get('table_name')))
+        LOGGER.info('table exists, namepsace={}, version={}.'.format(table_info.get('namespace'), table_info.get('table_name')))
         return table_info
-
+    
     redis_adapter = RedisAdaptor()
     cache_job = redis_adapter.get(config['namespace'])
     if cache_job is None:
@@ -188,14 +148,13 @@
         if guest_party_id:
             redis_adapter.setex(config['namespace'], 'guest_get_current_version')
         return None
-
+    
     for i in range(timeout):
         cache_job = redis_adapter.get(config['namespace'])
         if cache_job is None:
             table_info = get_table_info_without_create(table_config=config)
             if table_info.get('table_name'):
-                LOGGER.info('after cache job finish, get table info, namepsace={}, version={}.'.format(
-                    table_info.get('namespace'), table_info.get('table_name')))
+                LOGGER.info('after cache job finish, get table info, namepsace={}, version={}.'.format(table_info.get('namespace'), table_info.get('table_name')))
                 return table_info
             else:
                 LOGGER.error('after cache job finish, table not exist, namepsace={}.'.format(config['namespace']))
@@ -217,22 +176,15 @@
         data_table_namespace=persistent_table._namespace, data_table_name=persistent_table._name)
 
     version_log = "[AUTO] save data at %s." % datetime.datetime.now()
-    version_control.save_version(name=persistent_table._name, namespace=persistent_table._namespace,
-                                 version_log=version_log)
+    version_control.save_version(name=persistent_table._name, namespace=persistent_table._namespace, version_log=version_log)
 
     redis_adapter.delete(namespace)
 
-    LOGGER.info(
-        'save table done, namepsace={}, version={}.'.format(persistent_table._namespace, persistent_table._name))
+    LOGGER.info('save table done, namepsace={}, version={}.'.format(persistent_table._namespace, persistent_table._name))
     return {'table_name': persistent_table._name, 'namespace': persistent_table._namespace}
 
 
 def get_table_info_without_create(table_config):
-<<<<<<< HEAD
-    table_name, namespace = get_table_info(config=table_config, create=table_config.get('create', False))
-    return {'table_name': table_name, 'namespace': namespace}
-=======
     table_name, namespace = get_table_info(config=table_config, create=False)
     return {'table_name': table_name, 'namespace': namespace}
 
->>>>>>> 1d505aa2
