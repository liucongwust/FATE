#!/usr/bin/env python
# -*- coding: utf-8 -*-

#
#  Copyright 2019 The FATE Authors. All Rights Reserved.
#
#  Licensed under the Apache License, Version 2.0 (the "License");
#  you may not use this file except in compliance with the License.
#  You may obtain a copy of the License at
#
#      http://www.apache.org/licenses/LICENSE-2.0
#
#  Unless required by applicable law or agreed to in writing, software
#  distributed under the License is distributed on an "AS IS" BASIS,
#  WITHOUT WARRANTIES OR CONDITIONS OF ANY KIND, either express or implied.
#  See the License for the specific language governing permissions and
#  limitations under the License.

import functools

import numpy as np

from arch.api.utils import log_utils
from federatedml.util import consts
from federatedml.feature.sparse_vector import SparseVector
from federatedml.secureprotol.fate_paillier import PaillierEncryptedNumber
from federatedml.util import fate_operator
from federatedml.statistic import data_overview

LOGGER = log_utils.getLogger()


def __compute_partition_gradient(data, fit_intercept=True, is_sparse=False):
    """
    Compute hetero regression gradient for:
    gradient = ∑d*x, where d is fore_gradient which differ from different algorithm
    Parameters
    ----------
    data: DTable, include fore_gradient and features
    fit_intercept: bool, if model has interception or not. Default True

    Returns
    ----------
    numpy.ndarray
        hetero regression model gradient
    """
    feature = []
    fore_gradient = []

    if is_sparse:
        _, (features, d) = next(data)
        fore_gradient.append(d)
        feature_num = features.get_shape()
        gradient = [0] * feature_num
        for idx, v in features.get_all_data():
            gradient[idx] = gradient[idx] + d * v

        for key, value in data:
            fore_gradient.append(value[1])
            for idx, v in value[0].get_all_data():
                gradient[idx] = gradient[idx] + value[1] * v

        for i in range(feature_num):
            if gradient[i] == 0 :
                if isinstance(fore_gradient[0], PaillierEncryptedNumber):
                    gradient[i] = 0 * fore_gradient[0]    

        if fit_intercept:
            bias_grad = np.sum(fore_gradient)
            gradient.append(bias_grad)
        return np.array(gradient)
    else:
        for key, value in data:
            feature.append(value[0])
            fore_gradient.append(value[1])
        feature = np.array(feature)
        fore_gradient = np.array(fore_gradient)
        if feature.shape[0] <= 0:
            return 0

        gradient = fate_operator.dot(feature.transpose(),fore_gradient)
        gradient = gradient.tolist()
        if fit_intercept:
            bias_grad = np.sum(fore_gradient)
            gradient.append(bias_grad)
        return np.array(gradient)


def compute_gradient(data_instances, fore_gradient, fit_intercept):
    """
    Compute hetero-regression gradient
    Parameters
    ----------
    data_instances: DTable, input data
    fore_gradient: DTable, fore_gradient
    fit_intercept: bool, if model has intercept or not

    Returns
    ----------
    DTable
        the hetero regression model's gradient
    """
    feat_join_grad = data_instances.join(fore_gradient,
                                         lambda d, g: (d.features, g))
    is_sparse = data_overview.is_sparse_data(data_instances)
    f = functools.partial(__compute_partition_gradient,
                          fit_intercept=fit_intercept,
                          is_sparse=is_sparse)
    gradient_partition = feat_join_grad.mapPartitions(f)
    gradient_partition = gradient_partition.reduce(lambda x, y: x + y)

    gradient = gradient_partition / data_instances.count()

    return gradient


<<<<<<< HEAD
class Guest(object):
=======
class HeteroGradientBase(object):
    def compute_gradient_procedure(self, *args):
        raise NotImplementedError("Should not call here")

    def set_total_batch_nums(self, total_batch_nums):
        """	
        Use for sqn gradient.	
        """
        pass


class Guest(HeteroGradientBase):
>>>>>>> 68e3628a
    def __init__(self):
        self.host_forwards = None
        self.forwards = None
        self.aggregated_forwards = None

    def _register_gradient_sync(self, host_forward_transfer, fore_gradient_transfer,
                                guest_gradient_transfer, guest_optim_gradient_transfer):
        self.host_forward_transfer = host_forward_transfer
        self.fore_gradient_transfer = fore_gradient_transfer
        self.unilateral_gradient_transfer = guest_gradient_transfer
        self.unilateral_optim_gradient_transfer = guest_optim_gradient_transfer

    def compute_and_aggregate_forwards(self, data_instances, model_weights,
                                       encrypted_calculator, batch_index, offset=None):
        raise NotImplementedError("Function should not be called here")

    def compute_gradient_procedure(self, data_instances, encrypted_calculator, model_weights, optimizer,
                                   n_iter_, batch_index, offset=None):
        """
          Linear model gradient procedure
          Step 1: get host forwards which differ from different algorithm
                  For Logistic Regression and Linear Regression: forwards = wx
                  For Poisson Regression, forwards = exp(wx)

          Step 2: Compute self forwards and aggregate host forwards and get d = fore_gradient

          Step 3: Compute unilateral gradient = ∑d*x,

          Step 4: Send unilateral gradients to arbiter and received the optimized and decrypted gradient.
          """
        current_suffix = (n_iter_, batch_index)
        self.host_forwards = self.get_host_forward(suffix=current_suffix)

        fore_gradient = self.compute_and_aggregate_forwards(data_instances, model_weights,
                                                            encrypted_calculator, batch_index, offset)

        self.remote_fore_gradient(fore_gradient, suffix=current_suffix)

        unilateral_gradient = compute_gradient(data_instances,
                                               fore_gradient,
                                               model_weights.fit_intercept)
        if optimizer is not None:
            unilateral_gradient = optimizer.add_regular_to_grad(unilateral_gradient, model_weights)

        optimized_gradient = self.update_gradient(unilateral_gradient, suffix=current_suffix)
        return optimized_gradient, fore_gradient, self.host_forwards

    def get_host_forward(self, suffix=tuple()):
        host_forward = self.host_forward_transfer.get(idx=-1, suffix=suffix)
        return host_forward

    def remote_fore_gradient(self, fore_gradient, suffix=tuple()):
        self.fore_gradient_transfer.remote(obj=fore_gradient, role=consts.HOST, idx=-1, suffix=suffix)

    def update_gradient(self, unilateral_gradient, suffix=tuple()):
        self.unilateral_gradient_transfer.remote(unilateral_gradient, role=consts.ARBITER, idx=0, suffix=suffix)
        optimized_gradient = self.unilateral_optim_gradient_transfer.get(idx=0, suffix=suffix)
        return optimized_gradient


class Host(object):
    def __init__(self):
        self.forwards = None
        self.fore_gradient = None

    def _register_gradient_sync(self, host_forward_transfer, fore_gradient_transfer,
                                host_gradient_transfer, host_optim_gradient_transfer):
        self.host_forward_transfer = host_forward_transfer
        self.fore_gradient_transfer = fore_gradient_transfer
        self.unilateral_gradient_transfer = host_gradient_transfer
        self.unilateral_optim_gradient_transfer = host_optim_gradient_transfer

    def compute_forwards(self, data_instances, model_weights):
        raise NotImplementedError("Function should not be called here")

    def compute_unilateral_gradient(self, data_instances, fore_gradient, model_weights, optimizer):
        raise NotImplementedError("Function should not be called here")

    def compute_gradient_procedure(self, data_instances, model_weights,
                                   encrypted_calculator, optimizer,
                                   n_iter_, batch_index):
        """
        Linear model gradient procedure
        Step 1: get host forwards which differ from different algorithm
                For Logistic Regression: forwards = wx


        """
        current_suffix = (n_iter_, batch_index)

        self.forwards = self.compute_forwards(data_instances, model_weights)
        encrypted_forward = encrypted_calculator[batch_index].encrypt(self.forwards)

        self.remote_host_forward(encrypted_forward, suffix=current_suffix)
        fore_gradient = self.get_fore_gradient(suffix=current_suffix)

        unilateral_gradient = compute_gradient(data_instances,
                                               fore_gradient,
                                               model_weights.fit_intercept)
        if optimizer is not None:
            unilateral_gradient = optimizer.add_regular_to_grad(unilateral_gradient, model_weights)

        optimized_gradient = self.update_gradient(unilateral_gradient, suffix=current_suffix)
        return optimized_gradient, fore_gradient

    def remote_host_forward(self, host_forward, suffix=tuple()):
        self.host_forward_transfer.remote(obj=host_forward, role=consts.GUEST, idx=0, suffix=suffix)

    def get_fore_gradient(self, suffix=tuple()):
        host_forward = self.fore_gradient_transfer.get(idx=0, suffix=suffix)
        return host_forward

    def update_gradient(self, unilateral_gradient, suffix=tuple()):
        self.unilateral_gradient_transfer.remote(unilateral_gradient, role=consts.ARBITER, idx=0, suffix=suffix)
        optimized_gradient = self.unilateral_optim_gradient_transfer.get(idx=0, suffix=suffix)
        return optimized_gradient


class Arbiter(object):
    def __init__(self):
        self.has_multiple_hosts = False

    def _register_gradient_sync(self, guest_gradient_transfer, host_gradient_transfer,
                                guest_optim_gradient_transfer, host_optim_gradient_transfer):
        self.guest_gradient_transfer = guest_gradient_transfer
        self.host_gradient_transfer = host_gradient_transfer
        self.guest_optim_gradient_transfer = guest_optim_gradient_transfer
        self.host_optim_gradient_transfer = host_optim_gradient_transfer

    def compute_gradient_procedure(self, cipher_operator, optimizer, n_iter_, batch_index):
        """
        Compute gradients.
        Received local_gradients from guest and hosts. Merge and optimize, then separate and remote back.
        Parameters
        ----------
        cipher_operator: Use for encryption

        optimizer: optimizer that get delta gradient of this iter

        n_iter_: int, current iter nums

        batch_index: int, use to obtain current encrypted_calculator

        """
        current_suffix = (n_iter_, batch_index)

        host_gradients, guest_gradient = self.get_local_gradient(current_suffix)

        if len(host_gradients) > 1:
            self.has_multiple_hosts = True

        host_gradients = [np.array(h) for h in host_gradients]
        guest_gradient = np.array(guest_gradient)

        size_list = [h_g.shape[0] for h_g in host_gradients]
        size_list.append(guest_gradient.shape[0])

        gradient = np.hstack((h for h in host_gradients))
        gradient = np.hstack((gradient, guest_gradient))

        grad = np.array(cipher_operator.decrypt_list(gradient))

        LOGGER.debug("In arbiter compute_gradient_procedure, before apply grad: {}, size_list: {}".format(
            grad, size_list
        ))

        delta_grad = optimizer.apply_gradients(grad)

        LOGGER.debug("In arbiter compute_gradient_procedure, delta_grad: {}".format(
            delta_grad
        ))
        separate_optim_gradient = self.separate(delta_grad, size_list)
        LOGGER.debug("In arbiter compute_gradient_procedure, separated gradient: {}".format(
            separate_optim_gradient
        ))
        host_optim_gradients = separate_optim_gradient[: -1]
        guest_optim_gradient = separate_optim_gradient[-1]

        self.remote_local_gradient(host_optim_gradients, guest_optim_gradient, current_suffix)
        return delta_grad

    @staticmethod
    def separate(value, size_list):
        """
        Separate value in order to several set according size_list
        Parameters
        ----------
        value: list or ndarray, input data
        size_list: list, each set size

        Returns
        ----------
        list
            set after separate
        """
        separate_res = []
        cur = 0
        for size in size_list:
            separate_res.append(value[cur:cur + size])
            cur += size
        return separate_res

    def get_local_gradient(self, suffix=tuple()):
        host_gradients = self.host_gradient_transfer.get(idx=-1, suffix=suffix)
        LOGGER.info("Get host_gradient from Host")

        guest_gradient = self.guest_gradient_transfer.get(idx=0, suffix=suffix)
        LOGGER.info("Get guest_gradient from Guest")
        return host_gradients, guest_gradient

    def remote_local_gradient(self, host_optim_gradients, guest_optim_gradient, suffix=tuple()):
        for idx, host_optim_gradient in enumerate(host_optim_gradients):
            self.host_optim_gradient_transfer.remote(host_optim_gradient,
                                                     role=consts.HOST,
                                                     idx=idx,
                                                     suffix=suffix)

        self.guest_optim_gradient_transfer.remote(guest_optim_gradient,
                                                  role=consts.GUEST,
                                                  idx=0,
                                                  suffix=suffix)<|MERGE_RESOLUTION|>--- conflicted
+++ resolved
@@ -114,9 +114,6 @@
     return gradient
 
 
-<<<<<<< HEAD
-class Guest(object):
-=======
 class HeteroGradientBase(object):
     def compute_gradient_procedure(self, *args):
         raise NotImplementedError("Should not call here")
@@ -129,7 +126,6 @@
 
 
 class Guest(HeteroGradientBase):
->>>>>>> 68e3628a
     def __init__(self):
         self.host_forwards = None
         self.forwards = None
@@ -190,7 +186,7 @@
         return optimized_gradient
 
 
-class Host(object):
+class Host(HeteroGradientBase):
     def __init__(self):
         self.forwards = None
         self.fore_gradient = None
@@ -248,7 +244,7 @@
         return optimized_gradient
 
 
-class Arbiter(object):
+class Arbiter(HeteroGradientBase):
     def __init__(self):
         self.has_multiple_hosts = False
 
