--- conflicted
+++ resolved
@@ -1498,9 +1498,6 @@
    ]
   }
  },
-<<<<<<< HEAD
- "HeteroNCFTransferVariable": {
-=======
  "HeteroFMTransferVariable": {
     "agg_vx_mul_fg": {
       "src": "guest",
@@ -1719,7 +1716,6 @@
     }
  },
  "HeteroSVDppTransferVariable": {
->>>>>>> 5f35065b
     "guest_uuid": {
       "src": "guest",
       "dst": [
@@ -1803,33 +1799,122 @@
         "arbiter"
       ]
     },
-<<<<<<< HEAD
+    "host_user_ids": {
+      "src": "host",
+      "dst": [
+        "guest"
+      ]
+    },
+    "guest_user_ids": {
+      "src": "guest",
+      "dst": [
+        "host"
+      ]
+    },
+    "host_average_rate": {
+      "src": "host",
+      "dst": [
+        "guest"
+      ]
+    },
+    "guest_average_rate": {
+      "src": "guest",
+      "dst": [
+        "host"
+      ]
+    }
+ },
+ "HeteroNCFTransferVariable": {
+    "guest_uuid": {
+      "src": "guest",
+      "dst": [
+        "arbiter"
+      ]
+    },
+    "host_uuid": {
+      "src": "host",
+      "dst": [
+        "arbiter"
+      ]
+    },
+    "uuid_conflict_flag": {
+      "src": "arbiter",
+      "dst": [
+        "guest",
+        "host"
+      ]
+    },
+    "dh_pubkey": {
+      "src": "arbiter",
+      "dst": [
+        "guest",
+        "host"
+      ]
+    },
+    "dh_ciphertext_host": {
+      "src": "host",
+      "dst": [
+        "arbiter"
+      ]
+    },
+    "dh_ciphertext_guest": {
+      "src": "guest",
+      "dst": [
+        "arbiter"
+      ]
+    },
+    "dh_ciphertext_bc": {
+      "src": "arbiter",
+      "dst": [
+        "guest",
+        "host"
+      ]
+    },
+    "guest_model": {
+      "src": "guest",
+      "dst": [
+        "arbiter"
+      ]
+    },
+    "host_model": {
+      "src": "host",
+      "dst": [
+        "arbiter"
+      ]
+    },
+    "aggregated_model": {
+      "src": "arbiter",
+      "dst": [
+        "guest",
+        "host"
+      ]
+    },
+    "is_converge": {
+      "src": "arbiter",
+      "dst": [
+        "guest",
+        "host"
+      ]
+    },
+    "guest_loss": {
+      "src": "guest",
+      "dst": [
+        "arbiter"
+      ]
+    },
+    "host_loss": {
+      "src": "host",
+      "dst": [
+        "arbiter"
+      ]
+    },
     "host_user_num": {
-=======
-    "host_user_ids": {
       "src": "host",
       "dst": [
         "guest"
       ]
     },
-    "guest_user_ids": {
-      "src": "guest",
-      "dst": [
-        "host"
-      ]
-    },
-    "host_average_rate": {
->>>>>>> 5f35065b
-      "src": "host",
-      "dst": [
-        "guest"
-      ]
-    },
-<<<<<<< HEAD
     "guest_user_num": {
-=======
-    "guest_average_rate": {
->>>>>>> 5f35065b
       "src": "guest",
       "dst": [
         "host"
