--- conflicted
+++ resolved
@@ -1,6 +1,4 @@
 {
-<<<<<<< HEAD
-=======
  "HeteroSecureBoostingTreeTransferVariable": {
   "tree_dim": {
    "src": "guest",
@@ -15,7 +13,6 @@
    ]
   }
  },
->>>>>>> fd76619a
  "SecureAddExampleTransferVariable": {
   "guest_share": {
    "src": "guest",
@@ -36,35 +33,783 @@
    ]
   }
  },
-<<<<<<< HEAD
+ "RsaIntersectTransferVariable": {
+  "rsa_pubkey": {
+   "src": "host",
+   "dst": [
+    "guest"
+   ]
+  },
+  "intersect_guest_ids": {
+   "src": "guest",
+   "dst": [
+    "host"
+   ]
+  },
+  "intersect_host_ids_process": {
+   "src": "host",
+   "dst": [
+    "guest"
+   ]
+  },
+  "intersect_guest_ids_process": {
+   "src": "host",
+   "dst": [
+    "guest"
+   ]
+  },
+  "intersect_ids": {
+   "src": "guest",
+   "dst": [
+    "host"
+   ]
+  },
+  "cache_version_info": {
+   "src": "guest",
+   "dst": [
+    "host"
+   ]
+  },
+  "cache_version_match_info": {
+   "src": "host",
+   "dst": [
+    "guest"
+   ]
+  }
+ },
+ "HeteroLRTransferVariable": {
+  "paillier_pubkey": {
+   "src": "arbiter",
+   "dst": [
+    "host",
+    "guest"
+   ]
+  },
+  "batch_data_index": {
+   "src": "guest",
+   "dst": [
+    "host"
+   ]
+  },
+  "host_forward_dict": {
+   "src": "host",
+   "dst": [
+    "guest"
+   ]
+  },
+  "fore_gradient": {
+   "src": "guest",
+   "dst": [
+    "host"
+   ]
+  },
+  "guest_gradient": {
+   "src": "guest",
+   "dst": [
+    "arbiter"
+   ]
+  },
+  "guest_optim_gradient": {
+   "src": "arbiter",
+   "dst": [
+    "guest"
+   ]
+  },
+  "host_loss_regular": {
+   "src": "host",
+   "dst": [
+    "guest"
+   ]
+  },
+  "loss": {
+   "src": "guest",
+   "dst": [
+    "arbiter"
+   ]
+  },
+  "loss_intermediate": {
+   "src": "host",
+   "dst": [
+    "guest"
+   ]
+  },
+  "converge_flag": {
+   "src": "arbiter",
+   "dst": [
+    "host",
+    "guest"
+   ]
+  },
+  "batch_info": {
+   "src": "guest",
+   "dst": [
+    "host",
+    "arbiter"
+   ]
+  },
+  "host_optim_gradient": {
+   "src": "arbiter",
+   "dst": [
+    "host"
+   ]
+  },
+  "host_gradient": {
+   "src": "host",
+   "dst": [
+    "arbiter"
+   ]
+  },
+  "host_prob": {
+   "src": "host",
+   "dst": [
+    "guest"
+   ]
+  }
+ },
+ "HomoLRTransferVariable": {
+  "guest_uuid": {
+   "src": "guest",
+   "dst": [
+    "arbiter"
+   ]
+  },
+  "host_uuid": {
+   "src": "host",
+   "dst": [
+    "arbiter"
+   ]
+  },
+  "uuid_conflict_flag": {
+   "src": "arbiter",
+   "dst": [
+    "guest",
+    "host"
+   ]
+  },
+  "dh_pubkey": {
+   "src": "arbiter",
+   "dst": [
+    "guest",
+    "host"
+   ]
+  },
+  "dh_ciphertext_host": {
+   "src": "host",
+   "dst": [
+    "arbiter"
+   ]
+  },
+  "dh_ciphertext_guest": {
+   "src": "guest",
+   "dst": [
+    "arbiter"
+   ]
+  },
+  "dh_ciphertext_bc": {
+   "src": "arbiter",
+   "dst": [
+    "guest",
+    "host"
+   ]
+  },
+  "paillier_pubkey": {
+   "src": "arbiter",
+   "dst": [
+    "host"
+   ]
+  },
+  "guest_model": {
+   "src": "guest",
+   "dst": [
+    "arbiter"
+   ]
+  },
+  "host_model": {
+   "src": "host",
+   "dst": [
+    "arbiter"
+   ]
+  },
+  "aggregated_model": {
+   "src": "arbiter",
+   "dst": [
+    "guest",
+    "host"
+   ]
+  },
+  "to_encrypt_model": {
+   "src": "host",
+   "dst": [
+    "arbiter"
+   ]
+  },
+  "re_encrypted_model": {
+   "src": "arbiter",
+   "dst": [
+    "host"
+   ]
+  },
+  "re_encrypt_times": {
+   "src": "host",
+   "dst": [
+    "arbiter"
+   ]
+  },
+  "is_converge": {
+   "src": "arbiter",
+   "dst": [
+    "guest",
+    "host"
+   ]
+  },
+  "guest_loss": {
+   "src": "guest",
+   "dst": [
+    "arbiter"
+   ]
+  },
+  "host_loss": {
+   "src": "host",
+   "dst": [
+    "arbiter"
+   ]
+  },
+  "use_encrypt": {
+   "src": "host",
+   "dst": [
+    "arbiter"
+   ]
+  },
+  "guest_party_weight": {
+   "src": "guest",
+   "dst": [
+    "arbiter"
+   ]
+  },
+  "host_party_weight": {
+   "src": "host",
+   "dst": [
+    "arbiter"
+   ]
+  },
+  "predict_wx": {
+   "src": "host",
+   "dst": [
+    "arbiter"
+   ]
+  },
+  "predict_result": {
+   "src": "arbiter",
+   "dst": [
+    "host"
+   ]
+  }
+ },
+ "HeteroDNNLRTransferVariable": {
+  "guest_dec_gradient": {
+   "src": "arbiter",
+   "dst": [
+    "guest"
+   ]
+  },
+  "guest_enc_gradient": {
+   "src": "guest",
+   "dst": [
+    "arbiter"
+   ]
+  },
+  "host_dec_gradient": {
+   "src": "arbiter",
+   "dst": [
+    "host"
+   ]
+  },
+  "host_enc_gradient": {
+   "src": "host",
+   "dst": [
+    "arbiter"
+   ]
+  }
+ },
+ "HeteroPoissonTransferVariable": {
+  "paillier_pubkey": {
+   "src": "arbiter",
+   "dst": [
+    "host",
+    "guest"
+   ]
+  },
+  "batch_data_index": {
+   "src": "guest",
+   "dst": [
+    "host"
+   ]
+  },
+  "host_forward": {
+   "src": "host",
+   "dst": [
+    "guest"
+   ]
+  },
+  "loss_intermediate": {
+   "src": "host",
+   "dst": [
+    "guest"
+   ]
+  },
+  "fore_gradient": {
+   "src": "guest",
+   "dst": [
+    "host"
+   ]
+  },
+  "guest_gradient": {
+   "src": "guest",
+   "dst": [
+    "arbiter"
+   ]
+  },
+  "guest_optim_gradient": {
+   "src": "arbiter",
+   "dst": [
+    "guest"
+   ]
+  },
+  "host_loss_regular": {
+   "src": "host",
+   "dst": [
+    "guest"
+   ]
+  },
+  "loss": {
+   "src": "guest",
+   "dst": [
+    "arbiter"
+   ]
+  },
+  "converge_flag": {
+   "src": "arbiter",
+   "dst": [
+    "host",
+    "guest"
+   ]
+  },
+  "batch_info": {
+   "src": "guest",
+   "dst": [
+    "host",
+    "arbiter"
+   ]
+  },
+  "host_optim_gradient": {
+   "src": "arbiter",
+   "dst": [
+    "host"
+   ]
+  },
+  "host_gradient": {
+   "src": "host",
+   "dst": [
+    "arbiter"
+   ]
+  },
+  "host_partial_prediction": {
+   "src": "host",
+   "dst": [
+    "guest"
+   ]
+  }
+ },
+ "HeteroFeatureSelectionTransferVariable": {
+  "result_left_cols": {
+   "src": "guest",
+   "dst": [
+    "host"
+   ]
+  },
+  "host_select_cols": {
+   "src": "host",
+   "dst": [
+    "guest"
+   ]
+  }
+ },
+ "HeteroFeatureBinningTransferVariable": {
+  "paillier_pubkey": {
+   "src": "guest",
+   "dst": [
+    "host"
+   ]
+  },
+  "encrypted_label": {
+   "src": "guest",
+   "dst": [
+    "host"
+   ]
+  },
+  "encrypted_bin_sum": {
+   "src": "host",
+   "dst": [
+    "guest"
+   ]
+  }
+ },
+ "SampleTransferVariable": {
+  "sample_ids": {
+   "src": "guest",
+   "dst": [
+    "host"
+   ]
+  }
+ },
+ "RawIntersectTransferVariable": {
+  "send_ids_host": {
+   "src": "host",
+   "dst": [
+    "guest"
+   ]
+  },
+  "send_ids_guest": {
+   "src": "guest",
+   "dst": [
+    "host"
+   ]
+  },
+  "intersect_ids_host": {
+   "src": "host",
+   "dst": [
+    "guest"
+   ]
+  },
+  "intersect_ids_guest": {
+   "src": "guest",
+   "dst": [
+    "host"
+   ]
+  },
+  "sync_intersect_ids_multi_hosts": {
+   "src": "guest",
+   "dst": [
+    "host"
+   ]
+  }
+ },
+ "OneVsRestTransferVariable": {
+  "host_classes": {
+   "src": "host",
+   "dst": [
+    "guest"
+   ]
+  },
+  "aggregate_classes": {
+   "src": "guest",
+   "dst": [
+    "host",
+    "arbiter"
+   ]
+  }
+ },
+ "HeteroWorkFlowTransferVariable": {
+  "train_data": {
+   "src": "guest",
+   "dst": [
+    "host"
+   ]
+  },
+  "test_data": {
+   "src": "guest",
+   "dst": [
+    "host"
+   ]
+  }
+ },
+ "HeteroLinRTransferVariable": {
+  "paillier_pubkey": {
+   "src": "arbiter",
+   "dst": [
+    "host",
+    "guest"
+   ]
+  },
+  "batch_data_index": {
+   "src": "guest",
+   "dst": [
+    "host"
+   ]
+  },
+  "host_forward": {
+   "src": "host",
+   "dst": [
+    "guest"
+   ]
+  },
+  "loss_intermediate": {
+   "src": "host",
+   "dst": [
+    "guest"
+   ]
+  },
+  "fore_gradient": {
+   "src": "guest",
+   "dst": [
+    "host"
+   ]
+  },
+  "guest_gradient": {
+   "src": "guest",
+   "dst": [
+    "arbiter"
+   ]
+  },
+  "guest_optim_gradient": {
+   "src": "arbiter",
+   "dst": [
+    "guest"
+   ]
+  },
+  "host_loss_regular": {
+   "src": "host",
+   "dst": [
+    "guest"
+   ]
+  },
+  "loss": {
+   "src": "guest",
+   "dst": [
+    "arbiter"
+   ]
+  },
+  "converge_flag": {
+   "src": "arbiter",
+   "dst": [
+    "host",
+    "guest"
+   ]
+  },
+  "batch_info": {
+   "src": "guest",
+   "dst": [
+    "host",
+    "arbiter"
+   ]
+  },
+  "host_optim_gradient": {
+   "src": "arbiter",
+   "dst": [
+    "host"
+   ]
+  },
+  "host_gradient": {
+   "src": "host",
+   "dst": [
+    "arbiter"
+   ]
+  },
+  "host_partial_prediction": {
+   "src": "host",
+   "dst": [
+    "guest"
+   ]
+  }
+ },
+ "HeteroFTLTransferVariable": {
+  "paillier_pubkey": {
+   "src": "arbiter",
+   "dst": [
+    "host",
+    "guest"
+   ]
+  },
+  "batch_data_index": {
+   "src": "guest",
+   "dst": [
+    "host"
+   ]
+  },
+  "host_component_list": {
+   "src": "host",
+   "dst": [
+    "guest"
+   ]
+  },
+  "guest_component_list": {
+   "src": "guest",
+   "dst": [
+    "host"
+   ]
+  },
+  "host_precomputed_comp_list": {
+   "src": "host",
+   "dst": [
+    "guest"
+   ]
+  },
+  "guest_precomputed_comp_list": {
+   "src": "guest",
+   "dst": [
+    "host"
+   ]
+  },
+  "encrypt_guest_gradient": {
+   "src": "guest",
+   "dst": [
+    "arbiter"
+   ]
+  },
+  "decrypt_guest_gradient": {
+   "src": "arbiter",
+   "dst": [
+    "guest"
+   ]
+  },
+  "encrypt_host_gradient": {
+   "src": "host",
+   "dst": [
+    "arbiter"
+   ]
+  },
+  "decrypt_host_gradient": {
+   "src": "arbiter",
+   "dst": [
+    "host"
+   ]
+  },
+  "encrypt_loss": {
+   "src": "guest",
+   "dst": [
+    "arbiter"
+   ]
+  },
+  "is_encrypted_ftl_stopped": {
+   "src": "arbiter",
+   "dst": [
+    "host",
+    "guest"
+   ]
+  },
+  "is_stopped": {
+   "src": "guest",
+   "dst": [
+    "host"
+   ]
+  },
+  "batch_size": {
+   "src": "guest",
+   "dst": [
+    "host"
+   ]
+  },
+  "batch_num": {
+   "src": "guest",
+   "dst": [
+    "arbiter",
+    "host"
+   ]
+  },
+  "host_prob": {
+   "src": "host",
+   "dst": [
+    "guest"
+   ]
+  },
+  "pred_prob": {
+   "src": "guest",
+   "dst": [
+    "host"
+   ]
+  },
+  "encrypt_prob": {
+   "src": "guest",
+   "dst": [
+    "arbiter"
+   ]
+  },
+  "decrypt_prob": {
+   "src": "arbiter",
+   "dst": [
+    "guest"
+   ]
+  },
+  "guest_sample_indexes": {
+   "src": "guest",
+   "dst": [
+    "host"
+   ]
+  },
+  "host_sample_indexes": {
+   "src": "host",
+   "dst": [
+    "guest"
+   ]
+  },
+  "guest_public_key": {
+   "src": "guest",
+   "dst": [
+    "host"
+   ]
+  },
+  "host_public_key": {
+   "src": "host",
+   "dst": [
+    "guest"
+   ]
+  },
+  "masked_enc_guest_gradients": {
+   "src": "guest",
+   "dst": [
+    "host"
+   ]
+  },
+  "masked_enc_host_gradients": {
+   "src": "host",
+   "dst": [
+    "guest"
+   ]
+  },
+  "masked_dec_guest_gradients": {
+   "src": "host",
+   "dst": [
+    "guest"
+   ]
+  },
+  "masked_dec_host_gradients": {
+   "src": "guest",
+   "dst": [
+    "host"
+   ]
+  },
+  "masked_enc_loss": {
+   "src": "guest",
+   "dst": [
+    "host"
+   ]
+  },
+  "masked_dec_loss": {
+   "src": "host",
+   "dst": [
+    "guest"
+   ]
+  },
+  "is_decentralized_enc_ftl_stopped": {
+   "src": "guest",
+   "dst": [
+    "host"
+   ]
+  }
+ },
  "HomoTransferVariable": {
   "guest_uuid": {
-=======
- "RsaIntersectTransferVariable": {
-  "rsa_pubkey": {
-   "src": "host",
-   "dst": [
-    "guest"
-   ]
-  },
-  "intersect_guest_ids": {
->>>>>>> fd76619a
-   "src": "guest",
-   "dst": [
-    "arbiter"
-   ]
-  },
-<<<<<<< HEAD
+   "src": "guest",
+   "dst": [
+    "arbiter"
+   ]
+  },
   "host_uuid": {
-=======
-  "intersect_host_ids_process": {
->>>>>>> fd76619a
-   "src": "host",
-   "dst": [
-    "arbiter"
-   ]
-  },
-<<<<<<< HEAD
+   "src": "host",
+   "dst": [
+    "arbiter"
+   ]
+  },
   "uuid_conflict_flag": {
    "src": "arbiter",
    "dst": [
@@ -80,151 +825,98 @@
    ]
   },
   "dh_ciphertext_host": {
-=======
-  "intersect_guest_ids_process": {
-   "src": "host",
-   "dst": [
-    "guest"
-   ]
-  },
-  "intersect_ids": {
-   "src": "guest",
-   "dst": [
-    "host"
-   ]
-  },
-  "cache_version_info": {
-   "src": "guest",
-   "dst": [
-    "host"
-   ]
-  },
-  "cache_version_match_info": {
-   "src": "host",
-   "dst": [
-    "guest"
-   ]
-  }
- },
- "HeteroLRTransferVariable": {
+   "src": "host",
+   "dst": [
+    "arbiter"
+   ]
+  },
+  "dh_ciphertext_guest": {
+   "src": "guest",
+   "dst": [
+    "arbiter"
+   ]
+  },
+  "dh_ciphertext_bc": {
+   "src": "arbiter",
+   "dst": [
+    "guest",
+    "host"
+   ]
+  },
+  "guest_party_weight": {
+   "src": "guest",
+   "dst": [
+    "arbiter"
+   ]
+  },
+  "host_party_weight": {
+   "src": "host",
+   "dst": [
+    "arbiter"
+   ]
+  },
+  "use_encrypt": {
+   "src": "host",
+   "dst": [
+    "arbiter"
+   ]
+  },
   "paillier_pubkey": {
    "src": "arbiter",
    "dst": [
-    "host",
-    "guest"
-   ]
-  },
-  "batch_data_index": {
-   "src": "guest",
-   "dst": [
-    "host"
-   ]
-  },
-  "host_forward_dict": {
->>>>>>> fd76619a
-   "src": "host",
-   "dst": [
-    "arbiter"
-   ]
-  },
-  "dh_ciphertext_guest": {
-   "src": "guest",
-   "dst": [
-    "arbiter"
-   ]
-  },
-  "dh_ciphertext_bc": {
+    "host"
+   ]
+  },
+  "re_encrypt_times": {
+   "src": "host",
+   "dst": [
+    "arbiter"
+   ]
+  },
+  "model_to_re_encrypt": {
+   "src": "host",
+   "dst": [
+    "arbiter"
+   ]
+  },
+  "model_re_encrypted": {
+   "src": "arbiter",
+   "dst": [
+    "host"
+   ]
+  },
+  "is_converge": {
    "src": "arbiter",
    "dst": [
     "guest",
     "host"
    ]
   },
-  "guest_party_weight": {
-   "src": "guest",
-   "dst": [
-    "arbiter"
-   ]
-  },
-  "host_party_weight": {
-   "src": "host",
-   "dst": [
-    "arbiter"
-   ]
-  },
-  "use_encrypt": {
-   "src": "host",
-   "dst": [
-    "arbiter"
-   ]
-  },
-  "paillier_pubkey": {
-   "src": "arbiter",
-   "dst": [
-    "host"
-   ]
-  },
-  "re_encrypt_times": {
-   "src": "host",
-   "dst": [
-    "arbiter"
-   ]
-  },
-  "model_to_re_encrypt": {
-   "src": "host",
-   "dst": [
-    "arbiter"
-   ]
-  },
-<<<<<<< HEAD
-  "model_re_encrypted": {
-=======
-  "loss_intermediate": {
-   "src": "host",
-   "dst": [
-    "guest"
-   ]
-  },
-  "converge_flag": {
->>>>>>> fd76619a
-   "src": "arbiter",
-   "dst": [
-    "host"
-   ]
-  },
-  "is_converge": {
+  "host_loss": {
+   "src": "host",
+   "dst": [
+    "arbiter"
+   ]
+  },
+  "guest_loss": {
+   "src": "guest",
+   "dst": [
+    "arbiter"
+   ]
+  },
+  "aggregated_model": {
    "src": "arbiter",
    "dst": [
     "guest",
     "host"
    ]
   },
-  "host_loss": {
-   "src": "host",
-   "dst": [
-    "arbiter"
-   ]
-  },
-  "guest_loss": {
-   "src": "guest",
-   "dst": [
-    "arbiter"
-   ]
-  },
-  "aggregated_model": {
-   "src": "arbiter",
-   "dst": [
-    "guest",
-    "host"
-   ]
-  },
   "host_model": {
    "src": "host",
    "dst": [
     "arbiter"
    ]
   },
-<<<<<<< HEAD
   "guest_model": {
    "src": "guest",
    "dst": [
@@ -232,9 +924,6 @@
    ]
   },
   "to_encrypt_model": {
-=======
-  "host_prob": {
->>>>>>> fd76619a
    "src": "host",
    "dst": [
     "arbiter"
@@ -247,548 +936,8 @@
    ]
   }
  },
- "HomoLRTransferVariable": {
-  "guest_uuid": {
-   "src": "guest",
-   "dst": [
-    "arbiter"
-<<<<<<< HEAD
-   ]
-  },
-  "host_uuid": {
-   "src": "host",
-   "dst": [
-    "arbiter"
-   ]
-  },
-  "uuid_conflict_flag": {
-   "src": "arbiter",
-   "dst": [
-    "guest",
-    "host"
-   ]
-  },
-  "dh_pubkey": {
-   "src": "arbiter",
-   "dst": [
-=======
-   ]
-  },
-  "host_uuid": {
-   "src": "host",
-   "dst": [
-    "arbiter"
-   ]
-  },
-  "uuid_conflict_flag": {
-   "src": "arbiter",
-   "dst": [
->>>>>>> fd76619a
-    "guest",
-    "host"
-   ]
-  },
-<<<<<<< HEAD
-  "dh_ciphertext_host": {
-   "src": "host",
-   "dst": [
-    "arbiter"
-   ]
-  },
-  "dh_ciphertext_guest": {
-   "src": "guest",
-   "dst": [
-    "arbiter"
-   ]
-  },
-  "dh_ciphertext_bc": {
-   "src": "arbiter",
-   "dst": [
-=======
-  "dh_pubkey": {
-   "src": "arbiter",
-   "dst": [
->>>>>>> fd76619a
-    "guest",
-    "host"
-   ]
-  },
-<<<<<<< HEAD
-  "paillier_pubkey": {
-   "src": "arbiter",
-   "dst": [
-    "host"
-   ]
-  },
-  "guest_model": {
-=======
-  "dh_ciphertext_host": {
-   "src": "host",
-   "dst": [
-    "arbiter"
-   ]
-  },
-  "dh_ciphertext_guest": {
->>>>>>> fd76619a
-   "src": "guest",
-   "dst": [
-    "arbiter"
-   ]
-  },
-<<<<<<< HEAD
-  "host_model": {
-   "src": "host",
-   "dst": [
-    "arbiter"
-   ]
-  },
-  "aggregated_model": {
-=======
-  "dh_ciphertext_bc": {
->>>>>>> fd76619a
-   "src": "arbiter",
-   "dst": [
-    "guest",
-    "host"
-   ]
-  },
-<<<<<<< HEAD
-  "to_encrypt_model": {
-   "src": "host",
-   "dst": [
-    "arbiter"
-   ]
-  },
-  "re_encrypted_model": {
-   "src": "arbiter",
-=======
-  "paillier_pubkey": {
-   "src": "arbiter",
-   "dst": [
-    "host"
-   ]
-  },
-  "guest_model": {
-   "src": "guest",
->>>>>>> fd76619a
-   "dst": [
-    "arbiter"
-   ]
-  },
-<<<<<<< HEAD
-  "re_encrypt_times": {
-=======
-  "host_model": {
->>>>>>> fd76619a
-   "src": "host",
-   "dst": [
-    "arbiter"
-   ]
-  },
-<<<<<<< HEAD
-  "is_converge": {
-=======
-  "aggregated_model": {
->>>>>>> fd76619a
-   "src": "arbiter",
-   "dst": [
-    "guest",
-    "host"
-   ]
-  },
-<<<<<<< HEAD
-  "guest_loss": {
-   "src": "guest",
-=======
-  "to_encrypt_model": {
-   "src": "host",
-   "dst": [
-    "arbiter"
-   ]
-  },
-  "re_encrypted_model": {
-   "src": "arbiter",
->>>>>>> fd76619a
-   "dst": [
-    "arbiter"
-   ]
-  },
-<<<<<<< HEAD
-  "host_loss": {
-=======
-  "re_encrypt_times": {
->>>>>>> fd76619a
-   "src": "host",
-   "dst": [
-    "arbiter"
-   ]
-  },
-<<<<<<< HEAD
-  "use_encrypt": {
-   "src": "host",
-   "dst": [
-    "arbiter"
-   ]
-  },
-  "guest_party_weight": {
-=======
-  "is_converge": {
-   "src": "arbiter",
-   "dst": [
-    "guest",
-    "host"
-   ]
-  },
-  "guest_loss": {
->>>>>>> fd76619a
-   "src": "guest",
-   "dst": [
-    "arbiter"
-   ]
-  },
-<<<<<<< HEAD
-  "host_party_weight": {
-=======
-  "host_loss": {
->>>>>>> fd76619a
-   "src": "host",
-   "dst": [
-    "arbiter"
-   ]
-  },
-<<<<<<< HEAD
-  "predict_wx": {
-   "src": "host",
-   "dst": [
-    "arbiter"
-   ]
-  },
-  "predict_result": {
-   "src": "arbiter",
-   "dst": [
-    "host"
-   ]
-  }
- },
- "HeteroDNNLRTransferVariable": {
-  "guest_dec_gradient": {
-   "src": "arbiter",
-   "dst": [
-    "guest"
-   ]
-  },
-  "guest_enc_gradient": {
-   "src": "guest",
-   "dst": [
-    "arbiter"
-   ]
-  },
-  "host_dec_gradient": {
-   "src": "arbiter",
-   "dst": [
-    "host"
-   ]
-  },
-  "host_enc_gradient": {
-=======
-  "use_encrypt": {
-   "src": "host",
-   "dst": [
-    "arbiter"
-   ]
-  },
-  "guest_party_weight": {
-   "src": "guest",
-   "dst": [
-    "arbiter"
-   ]
-  },
-  "host_party_weight": {
->>>>>>> fd76619a
-   "src": "host",
-   "dst": [
-    "arbiter"
-   ]
-<<<<<<< HEAD
-  }
- },
- "HeteroFeatureBinningTransferVariable": {
-  "paillier_pubkey": {
-   "src": "guest",
-   "dst": [
-    "host"
-   ]
-  },
-  "encrypted_label": {
-   "src": "guest",
-   "dst": [
-    "host"
-   ]
-  },
-  "encrypted_bin_sum": {
-   "src": "host",
-   "dst": [
-    "guest"
-   ]
-  }
- },
- "CrossValidationTransferVariable": {
-  "train_sid": {
-   "src": "guest",
-   "dst": [
-    "host"
-   ]
-  },
-  "test_sid": {
-   "src": "guest",
-=======
-  },
-  "predict_wx": {
-   "src": "host",
-   "dst": [
-    "arbiter"
-   ]
-  },
-  "predict_result": {
-   "src": "arbiter",
-   "dst": [
-    "host"
-   ]
-  }
- },
- "HeteroDNNLRTransferVariable": {
-  "guest_dec_gradient": {
-   "src": "arbiter",
-   "dst": [
-    "guest"
-   ]
-  },
-  "guest_enc_gradient": {
-   "src": "guest",
-   "dst": [
-    "arbiter"
-   ]
-  },
-  "host_dec_gradient": {
-   "src": "arbiter",
->>>>>>> fd76619a
-   "dst": [
-    "host"
-   ]
-  },
-  "host_enc_gradient": {
-   "src": "host",
-   "dst": [
-    "arbiter"
-   ]
-  }
- },
- "HeteroPoissonTransferVariable": {
-  "paillier_pubkey": {
-   "src": "arbiter",
-   "dst": [
-    "host",
-    "guest"
-   ]
-  },
-  "batch_data_index": {
-   "src": "guest",
-   "dst": [
-    "host"
-   ]
-  },
-  "host_forward": {
-   "src": "host",
-   "dst": [
-    "guest"
-   ]
-  },
-  "loss_intermediate": {
-   "src": "host",
-   "dst": [
-    "guest"
-   ]
-  },
-  "fore_gradient": {
-   "src": "guest",
-   "dst": [
-    "host"
-   ]
-  },
-  "guest_gradient": {
-   "src": "guest",
-   "dst": [
-    "arbiter"
-   ]
-  },
-  "guest_optim_gradient": {
-   "src": "arbiter",
-   "dst": [
-    "guest"
-   ]
-  },
-  "host_loss_regular": {
-   "src": "host",
-   "dst": [
-    "guest"
-   ]
-  },
-  "loss": {
-   "src": "guest",
-   "dst": [
-    "arbiter"
-   ]
-  },
-  "converge_flag": {
-   "src": "arbiter",
-   "dst": [
-    "host",
-    "guest"
-   ]
-  },
-  "batch_info": {
-   "src": "guest",
-   "dst": [
-    "host",
-    "arbiter"
-   ]
-  },
-  "host_optim_gradient": {
-   "src": "arbiter",
-   "dst": [
-    "host"
-   ]
-  },
-  "host_gradient": {
-   "src": "host",
-   "dst": [
-    "arbiter"
-   ]
-  },
-  "host_partial_prediction": {
-   "src": "host",
-   "dst": [
-    "guest"
-   ]
-  }
- },
- "HeteroFeatureSelectionTransferVariable": {
-  "result_left_cols": {
-   "src": "guest",
-   "dst": [
-    "host"
-   ]
-  },
-  "host_select_cols": {
-   "src": "host",
-   "dst": [
-    "guest"
-   ]
-  }
- },
- "HeteroFeatureBinningTransferVariable": {
-  "paillier_pubkey": {
-   "src": "guest",
-   "dst": [
-    "host"
-   ]
-  },
-  "encrypted_label": {
-   "src": "guest",
-   "dst": [
-    "host"
-   ]
-  },
-  "encrypted_bin_sum": {
-   "src": "host",
-   "dst": [
-    "guest"
-   ]
-  }
- },
- "SampleTransferVariable": {
-  "sample_ids": {
-   "src": "guest",
-   "dst": [
-    "host"
-   ]
-  }
- },
- "RawIntersectTransferVariable": {
-  "send_ids_host": {
-   "src": "host",
-   "dst": [
-    "guest"
-   ]
-  },
-  "send_ids_guest": {
-   "src": "guest",
-   "dst": [
-    "host"
-   ]
-  },
-  "intersect_ids_host": {
-   "src": "host",
-   "dst": [
-    "guest"
-   ]
-  },
-  "intersect_ids_guest": {
-   "src": "guest",
-   "dst": [
-    "host"
-   ]
-  },
-  "sync_intersect_ids_multi_hosts": {
-   "src": "guest",
-   "dst": [
-    "host"
-   ]
-  }
- },
- "OneVsRestTransferVariable": {
-  "host_classes": {
-   "src": "host",
-   "dst": [
-    "guest"
-   ]
-  },
-  "aggregate_classes": {
-   "src": "guest",
-   "dst": [
-    "host",
-    "arbiter"
-   ]
-  }
- },
-<<<<<<< HEAD
  "HeteroDecisionTreeTransferVariable": {
   "encrypted_grad_and_hess": {
-=======
- "HeteroWorkFlowTransferVariable": {
-  "train_data": {
-   "src": "guest",
-   "dst": [
-    "host"
-   ]
-  },
-  "test_data": {
-   "src": "guest",
-   "dst": [
-    "host"
-   ]
-  }
- },
- "HeteroLinRTransferVariable": {
-  "paillier_pubkey": {
-   "src": "arbiter",
-   "dst": [
-    "host",
-    "guest"
-   ]
-  },
-  "batch_data_index": {
->>>>>>> fd76619a
    "src": "guest",
    "dst": [
     "host"
@@ -811,18 +960,6 @@
    "dst": [
     "guest"
    ]
-<<<<<<< HEAD
-=======
-  }
- },
- "HeteroFTLTransferVariable": {
-  "paillier_pubkey": {
-   "src": "arbiter",
-   "dst": [
-    "host",
-    "guest"
-   ]
->>>>>>> fd76619a
   },
   "federated_best_splitinfo_host": {
    "src": "guest",
@@ -830,626 +967,46 @@
     "host"
    ]
   },
-  "host_component_list": {
-   "src": "host",
-   "dst": [
-    "guest"
-   ]
-  },
-  "guest_component_list": {
-   "src": "guest",
-   "dst": [
-    "host"
-   ]
-  },
-  "host_precomputed_comp_list": {
-   "src": "host",
-   "dst": [
-    "guest"
-   ]
-  },
-  "guest_precomputed_comp_list": {
-   "src": "guest",
-   "dst": [
-    "host"
-   ]
-  },
-  "encrypt_guest_gradient": {
-   "src": "guest",
-   "dst": [
-    "arbiter"
-   ]
-  },
-  "decrypt_guest_gradient": {
-   "src": "arbiter",
-   "dst": [
-    "guest"
-   ]
-  },
-  "encrypt_host_gradient": {
-   "src": "host",
-   "dst": [
-    "arbiter"
-   ]
-  },
-  "decrypt_host_gradient": {
-   "src": "arbiter",
-   "dst": [
-    "host"
-   ]
-  },
-  "encrypt_loss": {
-   "src": "guest",
-   "dst": [
-    "arbiter"
-   ]
-  },
-<<<<<<< HEAD
   "final_splitinfo_host": {
    "src": "host",
-=======
-  "is_encrypted_ftl_stopped": {
-   "src": "arbiter",
->>>>>>> fd76619a
-   "dst": [
-    "host",
-    "guest"
-   ]
-  },
-<<<<<<< HEAD
+   "dst": [
+    "guest"
+   ]
+  },
   "dispatch_node_host": {
-=======
-  "is_stopped": {
->>>>>>> fd76619a
-   "src": "guest",
-   "dst": [
-    "host"
-   ]
-  },
-<<<<<<< HEAD
+   "src": "guest",
+   "dst": [
+    "host"
+   ]
+  },
   "dispatch_node_host_result": {
    "src": "host",
-=======
-  "batch_size": {
-   "src": "guest",
-   "dst": [
-    "host"
-   ]
-  },
-  "batch_num": {
-   "src": "guest",
-   "dst": [
-    "arbiter",
-    "host"
-   ]
-  },
-  "host_prob": {
-   "src": "host",
-   "dst": [
-    "guest"
-   ]
-  },
-  "pred_prob": {
-   "src": "guest",
-   "dst": [
-    "host"
-   ]
-  },
-  "encrypt_prob": {
-   "src": "guest",
->>>>>>> fd76619a
-   "dst": [
-    "arbiter"
-   ]
-  },
-<<<<<<< HEAD
+   "dst": [
+    "guest"
+   ]
+  },
   "tree": {
-=======
-  "decrypt_prob": {
-   "src": "arbiter",
-   "dst": [
-    "guest"
-   ]
-  },
-  "guest_sample_indexes": {
->>>>>>> fd76619a
-   "src": "guest",
-   "dst": [
-    "host"
-   ]
-  },
-<<<<<<< HEAD
+   "src": "guest",
+   "dst": [
+    "host"
+   ]
+  },
   "predict_data": {
-=======
-  "host_sample_indexes": {
-   "src": "host",
-   "dst": [
-    "guest"
-   ]
-  },
-  "guest_public_key": {
-   "src": "guest",
-   "dst": [
-    "host"
-   ]
-  },
-  "host_public_key": {
-   "src": "host",
-   "dst": [
-    "guest"
-   ]
-  },
-  "masked_enc_guest_gradients": {
->>>>>>> fd76619a
-   "src": "guest",
-   "dst": [
-    "host"
-   ]
-  },
-<<<<<<< HEAD
+   "src": "guest",
+   "dst": [
+    "host"
+   ]
+  },
   "predict_data_by_host": {
-=======
-  "masked_enc_host_gradients": {
->>>>>>> fd76619a
-   "src": "host",
-   "dst": [
-    "guest"
-   ]
-  },
-<<<<<<< HEAD
+   "src": "host",
+   "dst": [
+    "guest"
+   ]
+  },
   "predict_finish_tag": {
-=======
-  "masked_dec_guest_gradients": {
-   "src": "host",
-   "dst": [
-    "guest"
-   ]
-  },
-  "masked_dec_host_gradients": {
-   "src": "guest",
-   "dst": [
-    "host"
-   ]
-  },
-  "masked_enc_loss": {
-   "src": "guest",
-   "dst": [
-    "host"
-   ]
-  },
-  "masked_dec_loss": {
-   "src": "host",
-   "dst": [
-    "guest"
-   ]
-  },
-  "is_decentralized_enc_ftl_stopped": {
->>>>>>> fd76619a
-   "src": "guest",
-   "dst": [
-    "host"
-   ]
-  }
- },
- "HeteroSecureBoostingTreeTransferVariable": {
-  "tree_dim": {
-   "src": "guest",
-   "dst": [
-    "host"
-   ]
-  },
-  "stop_flag": {
-   "src": "guest",
-   "dst": [
-    "host"
-   ]
-  }
- },
- "HeteroPoissonTransferVariable": {
-  "paillier_pubkey": {
-   "src": "arbiter",
-   "dst": [
-    "host",
-    "guest"
-   ]
-  },
-  "batch_data_index": {
-   "src": "guest",
-   "dst": [
-    "host"
-   ]
-  },
-  "host_forward": {
-   "src": "host",
-   "dst": [
-    "guest"
-   ]
-  },
-  "loss_intermediate": {
-   "src": "host",
-   "dst": [
-    "guest"
-   ]
-  },
-  "fore_gradient": {
-   "src": "guest",
-   "dst": [
-    "host"
-   ]
-  },
-  "guest_gradient": {
-   "src": "guest",
-   "dst": [
-    "arbiter"
-   ]
-  },
-  "guest_optim_gradient": {
-   "src": "arbiter",
-   "dst": [
-    "guest"
-   ]
-  },
-  "host_loss_regular": {
-   "src": "host",
-   "dst": [
-    "guest"
-   ]
-  },
-  "loss": {
-   "src": "guest",
-   "dst": [
-    "arbiter"
-   ]
-  },
-  "converge_flag": {
-   "src": "arbiter",
-   "dst": [
-    "host",
-    "guest"
-   ]
-  },
-  "batch_info": {
-   "src": "guest",
-   "dst": [
-    "host",
-    "arbiter"
-   ]
-  },
-  "host_optim_gradient": {
-   "src": "arbiter",
-   "dst": [
-    "host"
-   ]
-  },
-  "host_gradient": {
-   "src": "host",
-   "dst": [
-    "arbiter"
-   ]
-  },
-  "host_partial_prediction": {
-   "src": "host",
-   "dst": [
-    "guest"
-   ]
-  }
- },
- "HeteroDecisionTreeTransferVariable": {
-  "encrypted_grad_and_hess": {
-   "src": "guest",
-   "dst": [
-    "host"
-   ]
-<<<<<<< HEAD
-  }
- },
- "HeteroFeatureSelectionTransferVariable": {
-  "result_left_cols": {
-=======
-  },
-  "tree_node_queue": {
->>>>>>> fd76619a
-   "src": "guest",
-   "dst": [
-    "host"
-   ]
-  },
-<<<<<<< HEAD
-  "host_select_cols": {
-   "src": "host",
-   "dst": [
-    "guest"
-   ]
-  }
- },
- "RawIntersectTransferVariable": {
-  "send_ids_host": {
-   "src": "host",
-   "dst": [
-    "guest"
-   ]
-  },
-  "send_ids_guest": {
-=======
-  "node_positions": {
->>>>>>> fd76619a
-   "src": "guest",
-   "dst": [
-    "host"
-   ]
-  },
-<<<<<<< HEAD
-  "intersect_ids_host": {
-=======
-  "encrypted_splitinfo_host": {
->>>>>>> fd76619a
-   "src": "host",
-   "dst": [
-    "guest"
-   ]
-<<<<<<< HEAD
-  },
-  "intersect_ids_guest": {
-   "src": "guest",
-   "dst": [
-    "host"
-   ]
-  }
- },
- "RsaIntersectTransferVariable": {
-  "rsa_pubkey": {
-   "src": "host",
-   "dst": [
-    "guest"
-   ]
-  },
-  "intersect_guest_ids": {
-   "src": "guest",
-   "dst": [
-    "host"
-   ]
-  },
-  "intersect_host_ids_process": {
-   "src": "host",
-   "dst": [
-    "guest"
-   ]
-  },
-  "intersect_guest_ids_process": {
-   "src": "host",
-   "dst": [
-    "guest"
-   ]
-  },
-  "intersect_ids": {
-   "src": "guest",
-   "dst": [
-    "host"
-   ]
-  }
- },
- "HeteroLinRTransferVariable": {
-  "paillier_pubkey": {
-   "src": "arbiter",
-   "dst": [
-    "host",
-    "guest"
-   ]
-  },
-  "batch_data_index": {
-   "src": "guest",
-   "dst": [
-    "host"
-   ]
-  },
-  "host_forward": {
-   "src": "host",
-   "dst": [
-    "guest"
-   ]
-  },
-  "loss_intermediate": {
-   "src": "host",
-   "dst": [
-    "guest"
-   ]
-  },
-  "fore_gradient": {
-   "src": "guest",
-   "dst": [
-    "host"
-   ]
-  },
-  "guest_gradient": {
-   "src": "guest",
-   "dst": [
-    "arbiter"
-   ]
-  },
-  "guest_optim_gradient": {
-   "src": "arbiter",
-   "dst": [
-    "guest"
-   ]
-  },
-  "host_loss_regular": {
-=======
-  },
-  "federated_best_splitinfo_host": {
-   "src": "guest",
-   "dst": [
-    "host"
-   ]
-  },
-  "final_splitinfo_host": {
-   "src": "host",
-   "dst": [
-    "guest"
-   ]
-  },
-  "dispatch_node_host": {
-   "src": "guest",
-   "dst": [
-    "host"
-   ]
-  },
-  "dispatch_node_host_result": {
->>>>>>> fd76619a
-   "src": "host",
-   "dst": [
-    "guest"
-   ]
-  },
-<<<<<<< HEAD
-  "loss": {
-   "src": "guest",
-   "dst": [
-    "arbiter"
-   ]
-  },
-  "converge_flag": {
-   "src": "arbiter",
-   "dst": [
-    "host",
-    "guest"
-   ]
-  },
-  "batch_info": {
-   "src": "guest",
-   "dst": [
-    "host",
-    "arbiter"
-   ]
-  },
-  "host_optim_gradient": {
-   "src": "arbiter",
-   "dst": [
-    "host"
-   ]
-  },
-  "host_gradient": {
-   "src": "host",
-   "dst": [
-    "arbiter"
-   ]
-  },
-  "host_partial_prediction": {
-   "src": "host",
-   "dst": [
-    "guest"
-   ]
-  }
- },
- "HeteroLRTransferVariable": {
-  "paillier_pubkey": {
-   "src": "arbiter",
-   "dst": [
-    "host",
-    "guest"
-   ]
-  },
-  "batch_data_index": {
-   "src": "guest",
-   "dst": [
-    "host"
-   ]
-  },
-  "host_forward_dict": {
-   "src": "host",
-   "dst": [
-    "guest"
-   ]
-  },
-  "fore_gradient": {
-   "src": "guest",
-   "dst": [
-    "host"
-   ]
-  },
-  "guest_gradient": {
-   "src": "guest",
-   "dst": [
-    "arbiter"
-   ]
-  },
-  "guest_optim_gradient": {
-   "src": "arbiter",
-   "dst": [
-    "guest"
-   ]
-  },
-  "host_loss_regular": {
-   "src": "host",
-   "dst": [
-    "guest"
-   ]
-  },
-  "loss": {
-   "src": "guest",
-   "dst": [
-    "arbiter"
-   ]
-  },
-  "loss_intermediate": {
-   "src": "host",
-   "dst": [
-    "guest"
-   ]
-  },
-  "converge_flag": {
-   "src": "arbiter",
-   "dst": [
-    "host",
-    "guest"
-   ]
-  },
-  "batch_info": {
-   "src": "guest",
-   "dst": [
-    "host",
-    "arbiter"
-   ]
-  },
-  "host_optim_gradient": {
-   "src": "arbiter",
-   "dst": [
-    "host"
-   ]
-  },
-  "host_gradient": {
-   "src": "host",
-   "dst": [
-    "arbiter"
-   ]
-  },
-  "host_prob": {
-   "src": "host",
-   "dst": [
-    "guest"
-=======
-  "tree": {
-   "src": "guest",
-   "dst": [
-    "host"
-   ]
-  },
-  "predict_data": {
-   "src": "guest",
-   "dst": [
-    "host"
-   ]
-  },
-  "predict_data_by_host": {
-   "src": "host",
-   "dst": [
-    "guest"
-   ]
-  },
-  "predict_finish_tag": {
-   "src": "guest",
-   "dst": [
-    "host"
->>>>>>> fd76619a
+   "src": "guest",
+   "dst": [
+    "host"
    ]
   }
  }
