--- conflicted
+++ resolved
@@ -98,11 +98,7 @@
                  decay=1, decay_sqrt=True,
                  multi_class='ovr', validation_freqs=None, early_stopping_rounds=None,
                  stepwise_param=StepwiseParam(),
-<<<<<<< HEAD
-                 metric=['auc', 'ks'],
-=======
-                 metrics=[],
->>>>>>> b5af7bdd
+                 metric=[],
                  use_first_metric_only=False
                  ):
         super(LogisticParam, self).__init__()
@@ -124,11 +120,7 @@
         self.validation_freqs = validation_freqs
         self.stepwise_param = copy.deepcopy(stepwise_param)
         self.early_stopping_rounds = early_stopping_rounds
-<<<<<<< HEAD
-        self.metric = metric
-=======
         self.metrics = metrics
->>>>>>> b5af7bdd
         self.use_first_metric_only = use_first_metric_only
 
     def check(self):
