--- conflicted
+++ resolved
@@ -106,15 +106,6 @@
 
                 """ missing value handle: dispatch to left child"""
                 if use_missing:
-<<<<<<< HEAD
-                    sum_grad_l += histogram[fid][-1][0]
-                    sum_hess_l += histogram[fid][-1][1]
-                    node_cnt_l += histogram[fid][-1][2]
-
-                    sum_grad_r -= histogram[fid][-1][0]
-                    sum_hess_r -= histogram[fid][-1][1]
-                    node_cnt_r -= histogram[fid][-1][2]
-=======
                     sum_grad_l += histogram[fid][-1][0] - histogram[fid][-2][0]
                     sum_hess_l += histogram[fid][-1][1] - histogram[fid][-2][1]
                     node_cnt_l += histogram[fid][-1][2] - histogram[fid][-2][2]
@@ -122,7 +113,6 @@
                     sum_grad_r -= histogram[fid][-1][0] - histogram[fid][-2][0]
                     sum_hess_r -= histogram[fid][-1][1] - histogram[fid][-2][1]
                     node_cnt_r -= histogram[fid][-1][2] - histogram[fid][-2][2]
->>>>>>> 026b3b93
 
                     if node_cnt_l >= self.min_leaf_node and node_cnt_r >= self.min_leaf_node:
                         gain = self.criterion.split_gain([sum_grad, sum_hess],
@@ -192,15 +182,9 @@
                     node_grad_hess.append((sum_grad_l, sum_hess_l))
 
                 if use_missing:
-<<<<<<< HEAD
-                    sum_grad_l += histogram[fid][-1][0]
-                    sum_hess_l += histogram[fid][-1][1]
-                    node_cnt_l += histogram[fid][-1][2]
-=======
                     sum_grad_l += histogram[fid][-1][0] - histogram[fid][-2][0]
                     sum_hess_l += histogram[fid][-1][1] - histogram[fid][-2][1]
                     node_cnt_l += histogram[fid][-1][2] - histogram[fid][-2][2]
->>>>>>> 026b3b93
 
                     splitinfo = SplitInfo(sitename=sitename, best_fid=fid,
                                           best_bid=bid, sum_grad=sum_grad_l, sum_hess=sum_hess_l,
