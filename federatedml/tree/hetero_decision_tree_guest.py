--- conflicted
+++ resolved
@@ -1,811 +1,793 @@
-#!/usr/bin/env python    
-# -*- coding: utf-8 -*- 
-
-#
-#  Copyright 2019 The FATE Authors. All Rights Reserved.
-#
-#  Licensed under the Apache License, Version 2.0 (the "License");
-#  you may not use this file except in compliance with the License.
-#  You may obtain a copy of the License at
-#
-#      http://www.apache.org/licenses/LICENSE-2.0
-#
-#  Unless required by applicable law or agreed to in writing, software
-#  distributed under the License is distributed on an "AS IS" BASIS,
-#  WITHOUT WARRANTIES OR CONDITIONS OF ANY KIND, either express or implied.
-#  See the License for the specific language governing permissions and
-#  limitations under the License.
-#
-################################################################################
-#
-#
-################################################################################
-
-# =============================================================================
-# HeteroDecisionTreeGuest
-# =============================================================================
-
-from arch.api.utils import log_utils
-
-import functools
-import copy
-<<<<<<< HEAD
-from arch.api import eggroll
-=======
-from arch.api import session
->>>>>>> 46dfdc6b
-from federatedml.protobuf.generated.boosting_tree_model_meta_pb2 import CriterionMeta
-from federatedml.protobuf.generated.boosting_tree_model_meta_pb2 import DecisionTreeModelMeta
-from federatedml.protobuf.generated.boosting_tree_model_param_pb2 import DecisionTreeModelParam
-from federatedml.transfer_variable.transfer_class.hetero_decision_tree_transfer_variable import \
-    HeteroDecisionTreeTransferVariable
-from federatedml.util import consts
-from federatedml.tree import FeatureHistogram
-from federatedml.tree import DecisionTree
-from federatedml.tree import Splitter
-from federatedml.tree import Node
-from federatedml.feature.fate_element_type import NoneType
-
-LOGGER = log_utils.getLogger()
-
-
-class HeteroDecisionTreeGuest(DecisionTree):
-    def __init__(self, tree_param):
-        LOGGER.info("hetero decision tree guest init!")
-        super(HeteroDecisionTreeGuest, self).__init__(tree_param)
-        self.splitter = Splitter(self.criterion_method, self.criterion_params, self.min_impurity_split,
-                                 self.min_sample_split, self.min_leaf_node)
-
-        self.data_bin = None
-        self.grad_and_hess = None
-        self.bin_split_points = None
-        self.bin_sparse_points = None
-        self.data_bin_with_node_dispatch = None
-        self.node_dispatch = None
-        self.infos = None
-        self.valid_features = None
-        self.encrypter = None
-        self.encrypted_mode_calculator = None
-        self.best_splitinfo_guest = None
-        self.tree_node_queue = None
-        self.cur_split_nodes = None
-        self.tree_ = []
-        self.tree_node_num = 0
-        self.split_maskdict = {}
-        self.missing_dir_maskdict = {}
-        self.transfer_inst = HeteroDecisionTreeTransferVariable()
-        self.predict_weights = None
-        self.host_party_idlist = []
-        self.runtime_idx = 0
-        self.sitename = consts.GUEST
-        self.feature_importances_ = {}
-
-    def set_flowid(self, flowid=0):
-        LOGGER.info("set flowid, flowid is {}".format(flowid))
-        self.transfer_inst.set_flowid(flowid)
-
-    def set_host_party_idlist(self, host_party_idlist):
-        self.host_party_idlist = host_party_idlist
-<<<<<<< HEAD
-
-    # def set_runtime_idx(self, runtime_idx):
-    #     self.runtime_idx = runtime_idx
-    #     self.sitename = ":".join([consts.GUEST, str(self.runtime_idx)])
-=======
->>>>>>> 46dfdc6b
-
-    def set_inputinfo(self, data_bin=None, grad_and_hess=None, bin_split_points=None, bin_sparse_points=None):
-        LOGGER.info("set input info")
-        self.data_bin = data_bin
-        self.grad_and_hess = grad_and_hess
-        self.bin_split_points = bin_split_points
-        self.bin_sparse_points = bin_sparse_points
-
-    def set_encrypter(self, encrypter):
-        LOGGER.info("set encrypter")
-        self.encrypter = encrypter
-
-    def set_encrypted_mode_calculator(self, encrypted_mode_calculator):
-        self.encrypted_mode_calculator = encrypted_mode_calculator
-
-    def encrypt(self, val):
-        return self.encrypter.encrypt(val)
-
-    def decrypt(self, val):
-        return self.encrypter.decrypt(val)
-
-    def encode(self, etype="feature_idx", val=None, nid=None):
-        if etype == "feature_idx":
-            return val
-
-        if etype == "feature_val":
-            self.split_maskdict[nid] = val
-            return None
-
-        if etype == "missing_dir":
-            self.missing_dir_maskdict[nid] = val
-            return None
-
-        raise TypeError("encode type %s is not support!" % (str(etype)))
-
-    @staticmethod
-    def decode(dtype="feature_idx", val=None, nid=None, split_maskdict=None, missing_dir_maskdict=None):
-        if dtype == "feature_idx":
-            return val
-
-        if dtype == "feature_val":
-            if nid in split_maskdict:
-                return split_maskdict[nid]
-            else:
-                raise ValueError("decode val %s cause error, can't reconize it!" % (str(val)))
-
-        if dtype == "missing_dir":
-            if nid in missing_dir_maskdict:
-                return missing_dir_maskdict[nid]
-            else:
-                raise ValueError("decode val %s cause error, can't reconize it!" % (str(val)))
-
-        return TypeError("decode type %s is not support!" % (str(dtype)))
-
-    def set_valid_features(self, valid_features=None):
-        LOGGER.info("set valid features")
-        self.valid_features = valid_features
-
-    def sync_encrypted_grad_and_hess(self):
-        LOGGER.info("send encrypted grad and hess to host")
-        encrypted_grad_and_hess = self.encrypt_grad_and_hess()
-<<<<<<< HEAD
-=======
-        LOGGER.debug("encrypted_grad_and_hess is {}".format(list(encrypted_grad_and_hess.collect())))
->>>>>>> 46dfdc6b
-
-        self.transfer_inst.encrypted_grad_and_hess.remote(encrypted_grad_and_hess,
-                                                          role=consts.HOST,
-                                                          idx=-1)
-        """
-        federation.remote(obj=encrypted_grad_and_hess,
-                          name=self.transfer_inst.encrypted_grad_and_hess.name,
-                          tag=self.transfer_inst.generate_transferid(self.transfer_inst.encrypted_grad_and_hess),
-                          role=consts.HOST,
-                          idx=-1)
-        """
-
-    def encrypt_grad_and_hess(self):
-        LOGGER.info("start to encrypt grad and hess")
-        encrypted_grad_and_hess = self.encrypted_mode_calculator.encrypt(self.grad_and_hess)
-        return encrypted_grad_and_hess
-
-    def get_grad_hess_sum(self, grad_and_hess_table):
-        LOGGER.info("calculate the sum of grad and hess")
-        grad, hess = grad_and_hess_table.reduce(
-            lambda value1, value2: (value1[0] + value2[0], value1[1] + value2[1]))
-        return grad, hess
-
-    def dispatch_all_node_to_root(self, root_id=0):
-        LOGGER.info("dispatch all node to root")
-        self.node_dispatch = self.data_bin.mapValues(lambda data_inst: (1, root_id))
-
-    def get_histograms(self, node_map={}):
-        LOGGER.info("start to get node histograms")
-        histograms = FeatureHistogram.calculate_histogram(
-            self.data_bin_with_node_dispatch, self.grad_and_hess,
-            self.bin_split_points, self.bin_sparse_points,
-            self.valid_features, node_map,
-            self.use_missing, self.zero_as_missing)
-        acc_histograms = FeatureHistogram.accumulate_histogram(histograms)
-        return acc_histograms
-
-    def sync_tree_node_queue(self, tree_node_queue, dep=-1):
-        LOGGER.info("send tree node queue of depth {}".format(dep))
-        mask_tree_node_queue = copy.deepcopy(tree_node_queue)
-        for i in range(len(mask_tree_node_queue)):
-            mask_tree_node_queue[i] = Node(id=mask_tree_node_queue[i].id)
-
-        self.transfer_inst.tree_node_queue.remote(mask_tree_node_queue,
-                                                  role=consts.HOST,
-                                                  idx=-1,
-                                                  suffix=(dep,))
-        """
-        federation.remote(obj=mask_tree_node_queue,
-                          name=self.transfer_inst.tree_node_queue.name,
-                          tag=self.transfer_inst.generate_transferid(self.transfer_inst.tree_node_queue, dep),
-                          role=consts.HOST,
-                          idx=-1)
-        """
-
-    def sync_node_positions(self, dep):
-        LOGGER.info("send node positions of depth {}".format(dep))
-        self.transfer_inst.node_positions.remote(self.node_dispatch,
-                                                 role=consts.HOST,
-                                                 idx=-1,
-                                                 suffix=(dep,))
-        """
-        federation.remote(obj=self.node_dispatch,
-                          name=self.transfer_inst.node_positions.name,
-                          tag=self.transfer_inst.generate_transferid(self.transfer_inst.node_positions, dep),
-                          role=consts.HOST,
-                          idx=-1)
-        """
-
-    def sync_encrypted_splitinfo_host(self, dep=-1, batch=-1):
-        LOGGER.info("get encrypted splitinfo of depth {}, batch {}".format(dep, batch))
-        encrypted_splitinfo_host = self.transfer_inst.encrypted_splitinfo_host.get(idx=-1,
-                                                                                   suffix=(dep, batch,))
-        """
-        encrypted_splitinfo_host = federation.get(name=self.transfer_inst.encrypted_splitinfo_host.name,
-                                                  tag=self.transfer_inst.generate_transferid(
-                                                      self.transfer_inst.encrypted_splitinfo_host, dep, batch),
-                                                  idx=-1)
-        """
-        return encrypted_splitinfo_host
-
-    def sync_federated_best_splitinfo_host(self, federated_best_splitinfo_host, dep=-1, batch=-1, idx=-1):
-        LOGGER.info("send federated best splitinfo of depth {}, batch {}".format(dep, batch))
-        self.transfer_inst.federated_best_splitinfo_host.remote(federated_best_splitinfo_host,
-                                                                role=consts.HOST,
-                                                                idx=idx,
-                                                                suffix=(dep, batch,))
-        """
-        federation.remote(obj=federated_best_splitinfo_host,
-                          name=self.transfer_inst.federated_best_splitinfo_host.name,
-                          tag=self.transfer_inst.generate_transferid(self.transfer_inst.federated_best_splitinfo_host,
-                                                                     dep,
-                                                                     batch),
-                          role=consts.HOST,
-                          idx=idx)
-        """
-
-    def find_host_split(self, value):
-        cur_split_node, encrypted_splitinfo_host = value
-        sum_grad = cur_split_node.sum_grad
-        sum_hess = cur_split_node.sum_hess
-        best_gain = self.min_impurity_split - consts.FLOAT_ZERO
-        best_idx = -1
-
-        for i in range(len(encrypted_splitinfo_host)):
-            sum_grad_l, sum_hess_l = encrypted_splitinfo_host[i]
-            sum_grad_l = self.decrypt(sum_grad_l)
-            sum_hess_l = self.decrypt(sum_hess_l)
-            sum_grad_r = sum_grad - sum_grad_l
-            sum_hess_r = sum_hess - sum_hess_l
-            gain = self.splitter.split_gain(sum_grad, sum_hess, sum_grad_l,
-                                            sum_hess_l, sum_grad_r, sum_hess_r)
-
-            if gain > self.min_impurity_split and gain > best_gain:
-                best_gain = gain
-                best_idx = i
-
-        best_gain = self.encrypt(best_gain)
-        return best_idx, best_gain
-
-    def federated_find_split(self, dep=-1, batch=-1):
-        LOGGER.info("federated find split of depth {}, batch {}".format(dep, batch))
-        encrypted_splitinfo_host = self.sync_encrypted_splitinfo_host(dep, batch)
-
-        for i in range(len(encrypted_splitinfo_host)):
-<<<<<<< HEAD
-            encrypted_splitinfo_host_table = eggroll.parallelize(
-=======
-            encrypted_splitinfo_host_table = session.parallelize(
->>>>>>> 46dfdc6b
-                zip(self.cur_split_nodes, encrypted_splitinfo_host[i]), include_key=False,
-                partition=self.data_bin._partitions)
-
-            splitinfos = encrypted_splitinfo_host_table.mapValues(self.find_host_split).collect()
-            best_splitinfo_host = [splitinfo[1] for splitinfo in splitinfos]
-
-            self.sync_federated_best_splitinfo_host(best_splitinfo_host, dep, batch, i)
-
-    def sync_final_split_host(self, dep=-1, batch=-1):
-        LOGGER.info("get host final splitinfo of depth {}, batch {}".format(dep, batch))
-        final_splitinfo_host = self.transfer_inst.final_splitinfo_host.get(idx=-1,
-                                                                           suffix=(dep, batch,))
-        """
-        final_splitinfo_host = federation.get(name=self.transfer_inst.final_splitinfo_host.name,
-                                              tag=self.transfer_inst.generate_transferid(
-                                                  self.transfer_inst.final_splitinfo_host, dep, batch),
-                                              idx=-1)
-        """
-        return final_splitinfo_host
-
-    def find_best_split_guest_and_host(self, splitinfo_guest_host):
-        best_gain_host = self.decrypt(splitinfo_guest_host[1].gain)
-        best_gain_host_idx = 1
-        for i in range(1, len(splitinfo_guest_host)):
-            gain_host_i = self.decrypt(splitinfo_guest_host[i].gain)
-            if best_gain_host < gain_host_i:
-                best_gain_host = gain_host_i
-                best_gain_host_idx = i
-
-        if splitinfo_guest_host[0].gain >= best_gain_host - consts.FLOAT_ZERO:
-            best_splitinfo = splitinfo_guest_host[0]
-        else:
-            best_splitinfo = splitinfo_guest_host[best_gain_host_idx]
-            best_splitinfo.sum_grad = self.decrypt(best_splitinfo.sum_grad)
-            best_splitinfo.sum_hess = self.decrypt(best_splitinfo.sum_hess)
-            best_splitinfo.gain = best_gain_host
-
-        return best_splitinfo
-
-    def merge_splitinfo(self, splitinfo_guest, splitinfo_host):
-        LOGGER.info("merge splitinfo")
-        merge_infos = []
-        for i in range(len(splitinfo_guest)):
-            splitinfo = [splitinfo_guest[i]]
-            for j in range(len(splitinfo_host)):
-                splitinfo.append(splitinfo_host[j][i])
-
-            merge_infos.append(splitinfo)
-
-        splitinfo_guest_host_table = session.parallelize(merge_infos,
-                                                         include_key=False,
-                                                         partition=self.data_bin._partitions)
-        best_splitinfo_table = splitinfo_guest_host_table.mapValues(self.find_best_split_guest_and_host)
-        best_splitinfos = [best_splitinfo[1] for best_splitinfo in best_splitinfo_table.collect()]
-
-        return best_splitinfos
-
-    def update_feature_importance(self, splitinfo):
-        if self.feature_importance_type == "split":
-            inc = 1
-        elif self.feature_importance_type == "gain":
-            inc = splitinfo.gain
-        else:
-            raise ValueError("feature importance type {} not support yet".format(self.feature_importance_type))
-
-        sitename = splitinfo.sitename
-        fid = splitinfo.best_fid
-
-        if (sitename, fid) not in self.feature_importances_:
-            self.feature_importances_[(sitename, fid)] = 0
-
-        self.feature_importances_[(sitename, fid)] += inc
-
-    def update_tree_node_queue(self, splitinfos, max_depth_reach):
-        LOGGER.info("update tree node, splitlist length is {}, tree node queue size is".format(
-            len(splitinfos), len(self.tree_node_queue)))
-        new_tree_node_queue = []
-        for i in range(len(self.tree_node_queue)):
-            sum_grad = self.tree_node_queue[i].sum_grad
-            sum_hess = self.tree_node_queue[i].sum_hess
-            if max_depth_reach or splitinfos[i].gain <= \
-                    self.min_impurity_split + consts.FLOAT_ZERO:
-                self.tree_node_queue[i].is_leaf = True
-            else:
-                self.tree_node_queue[i].left_nodeid = self.tree_node_num + 1
-                self.tree_node_queue[i].right_nodeid = self.tree_node_num + 2
-                self.tree_node_num += 2
-
-                left_node = Node(id=self.tree_node_queue[i].left_nodeid,
-                                 sitename=self.sitename,
-                                 sum_grad=splitinfos[i].sum_grad,
-                                 sum_hess=splitinfos[i].sum_hess,
-                                 weight=self.splitter.node_weight(splitinfos[i].sum_grad, splitinfos[i].sum_hess))
-                right_node = Node(id=self.tree_node_queue[i].right_nodeid,
-                                  sitename=self.sitename,
-                                  sum_grad=sum_grad - splitinfos[i].sum_grad,
-                                  sum_hess=sum_hess - splitinfos[i].sum_hess,
-                                  weight=self.splitter.node_weight( \
-                                      sum_grad - splitinfos[i].sum_grad,
-                                      sum_hess - splitinfos[i].sum_hess))
-
-                new_tree_node_queue.append(left_node)
-                new_tree_node_queue.append(right_node)
-
-                self.tree_node_queue[i].sitename = splitinfos[i].sitename
-                if self.tree_node_queue[i].sitename == self.sitename:
-                    self.tree_node_queue[i].fid = self.encode("feature_idx", splitinfos[i].best_fid)
-                    self.tree_node_queue[i].bid = self.encode("feature_val", splitinfos[i].best_bid,
-                                                              self.tree_node_queue[i].id)
-                    self.tree_node_queue[i].missing_dir = self.encode("missing_dir",
-                                                                      splitinfos[i].missing_dir,
-                                                                      self.tree_node_queue[i].id)
-                else:
-                    self.tree_node_queue[i].fid = splitinfos[i].best_fid
-                    self.tree_node_queue[i].bid = splitinfos[i].best_bid
-
-                self.update_feature_importance(splitinfos[i])
-            self.tree_.append(self.tree_node_queue[i])
-
-        self.tree_node_queue = new_tree_node_queue
-
-    @staticmethod
-    def dispatch_node(value, tree_=None, decoder=None, sitename=consts.GUEST,
-                      split_maskdict=None, bin_sparse_points=None,
-                      use_missing=False, zero_as_missing=False,
-                      missing_dir_maskdict=None):
-        unleaf_state, nodeid = value[1]
-
-        if tree_[nodeid].is_leaf is True:
-            return tree_[nodeid].weight
-        else:
-            if tree_[nodeid].sitename == sitename:
-                fid = decoder("feature_idx", tree_[nodeid].fid, split_maskdict=split_maskdict)
-                bid = decoder("feature_val", tree_[nodeid].bid, nodeid, split_maskdict=split_maskdict)
-                if not use_missing:
-                    if value[0].features.get_data(fid, bin_sparse_points[fid]) <= bid:
-                        return 1, tree_[nodeid].left_nodeid
-                    else:
-                        return 1, tree_[nodeid].right_nodeid
-                else:
-                    missing_dir = decoder("missing_dir", tree_[nodeid].missing_dir, nodeid,
-                                          missing_dir_maskdict=missing_dir_maskdict)
-
-                    missing_val = False
-                    if zero_as_missing:
-                        if value[0].features.get_data(fid, None) is None or \
-                                value[0].features.get_data(fid) == NoneType():
-                            missing_val = True
-                    elif use_missing and value[0].features.get_data(fid) == NoneType():
-                        missing_val = True
-
-                    if missing_val:
-                        if missing_dir == 1:
-                            return 1, tree_[nodeid].right_nodeid
-                        else:
-                            return 1, tree_[nodeid].left_nodeid
-                    else:
-                        LOGGER.debug("fid is {}, bid is {}, sitename is {}".format(fid, bid, sitename))
-                        if value[0].features.get_data(fid, bin_sparse_points[fid]) <= bid:
-                            return 1, tree_[nodeid].left_nodeid
-                        else:
-                            return 1, tree_[nodeid].right_nodeid
-            else:
-                return (1, tree_[nodeid].fid, tree_[nodeid].bid, tree_[nodeid].sitename,
-                        nodeid, tree_[nodeid].left_nodeid, tree_[nodeid].right_nodeid)
-
-    def sync_dispatch_node_host(self, dispatch_guest_data, dep=-1):
-        LOGGER.info("send node to host to dispath, depth is {}".format(dep))
-        self.transfer_inst.dispatch_node_host.remote(dispatch_guest_data,
-                                                     role=consts.HOST,
-                                                     idx=-1,
-                                                     suffix=(dep,))
-        """
-        federation.remote(obj=dispatch_guest_data,
-                          name=self.transfer_inst.dispatch_node_host.name,
-                          tag=self.transfer_inst.generate_transferid(self.transfer_inst.dispatch_node_host, dep),
-                          role=consts.HOST,
-                          idx=-1)
-        """
-
-    def sync_dispatch_node_host_result(self, dep=-1):
-        LOGGER.info("get host dispatch result, depth is {}".format(dep))
-        dispatch_node_host_result = self.transfer_inst.dispatch_node_host_result.get(idx=-1,
-                                                                                     suffix=(dep,))
-        """
-        dispatch_node_host_result = federation.get(name=self.transfer_inst.dispatch_node_host_result.name,
-                                                   tag=self.transfer_inst.generate_transferid(
-                                                       self.transfer_inst.dispatch_node_host_result, dep),
-                                                   idx=-1)
-        """
-        return dispatch_node_host_result
-
-    def redispatch_node(self, dep=-1):
-        LOGGER.info("redispatch node of depth {}".format(dep))
-        dispatch_node_method = functools.partial(self.dispatch_node,
-                                                 tree_=self.tree_,
-                                                 decoder=self.decode,
-                                                 sitename=self.sitename,
-                                                 split_maskdict=self.split_maskdict,
-                                                 bin_sparse_points=self.bin_sparse_points,
-                                                 use_missing=self.use_missing,
-                                                 zero_as_missing=self.zero_as_missing,
-                                                 missing_dir_maskdict=self.missing_dir_maskdict)
-        dispatch_guest_result = self.data_bin_with_node_dispatch.mapValues(dispatch_node_method)
-        tree_node_num = self.tree_node_num
-        LOGGER.info("remask dispatch node result of depth {}".format(dep))
-
-        dispatch_to_host_result = dispatch_guest_result.filter(
-            lambda key, value: isinstance(value, tuple) and len(value) > 2)
-
-        dispatch_guest_result = dispatch_guest_result.subtractByKey(dispatch_to_host_result)
-        leaf = dispatch_guest_result.filter(lambda key, value: isinstance(value, tuple) is False)
-        if self.predict_weights is None:
-            self.predict_weights = leaf
-        else:
-            self.predict_weights = self.predict_weights.union(leaf)
-
-        dispatch_guest_result = dispatch_guest_result.subtractByKey(leaf)
-
-        self.sync_dispatch_node_host(dispatch_to_host_result, dep)
-        dispatch_node_host_result = self.sync_dispatch_node_host_result(dep)
-
-        self.node_dispatch = None
-        for idx in range(len(dispatch_node_host_result)):
-            if self.node_dispatch is None:
-                self.node_dispatch = dispatch_node_host_result[idx]
-            else:
-                self.node_dispatch = self.node_dispatch.join(dispatch_node_host_result[idx], \
-                                                             lambda unleaf_state_nodeid1, unleaf_state_nodeid2: \
-                                                                 unleaf_state_nodeid1 if len(
-                                                                     unleaf_state_nodeid1) == 2 else unleaf_state_nodeid2)
-        self.node_dispatch = self.node_dispatch.union(dispatch_guest_result)
-
-    def sync_tree(self):
-        LOGGER.info("sync tree to host")
-
-        self.transfer_inst.tree.remote(self.tree_,
-                                       role=consts.HOST,
-                                       idx=-1)
-        """
-        federation.remote(obj=self.tree_,
-                          name=self.transfer_inst.tree.name,
-                          tag=self.transfer_inst.generate_transferid(self.transfer_inst.tree),
-                          role=consts.HOST,
-                          idx=-1)
-        """
-
-    def convert_bin_to_real(self):
-        LOGGER.info("convert tree node bins to real value")
-        for i in range(len(self.tree_)):
-            if self.tree_[i].is_leaf is True:
-                continue
-            if self.tree_[i].sitename == self.sitename:
-                fid = self.decode("feature_idx", self.tree_[i].fid, split_maskdict=self.split_maskdict)
-                bid = self.decode("feature_val", self.tree_[i].bid, self.tree_[i].id, self.split_maskdict)
-                real_splitval = self.encode("feature_val", self.bin_split_points[fid][bid], self.tree_[i].id)
-                self.tree_[i].bid = real_splitval
-
-    def fit(self):
-        LOGGER.info("begin to fit guest decision tree")
-        self.sync_encrypted_grad_and_hess()
-
-        LOGGER.debug("self.grad and hess is {}".format(list(self.grad_and_hess.collect())))
-        root_sum_grad, root_sum_hess = self.get_grad_hess_sum(self.grad_and_hess)
-        root_node = Node(id=0, sitename=consts.GUEST, sum_grad=root_sum_grad, sum_hess=root_sum_hess,
-                         weight=self.splitter.node_weight(root_sum_grad, root_sum_hess))
-        self.tree_node_queue = [root_node]
-
-        self.dispatch_all_node_to_root()
-
-        for dep in range(self.max_depth):
-            LOGGER.info("start to fit depth {}, tree node queue size is {}".format(dep, len(self.tree_node_queue)))
-
-            self.sync_tree_node_queue(self.tree_node_queue, dep)
-            if len(self.tree_node_queue) == 0:
-                break
-
-            self.sync_node_positions(dep)
-
-            self.data_bin_with_node_dispatch = self.data_bin.join(self.node_dispatch,
-                                                                  lambda data_inst, dispatch_info: (
-                                                                      data_inst, dispatch_info))
-
-            batch = 0
-            splitinfos = []
-            for i in range(0, len(self.tree_node_queue), self.max_split_nodes):
-                self.cur_split_nodes = self.tree_node_queue[i: i + self.max_split_nodes]
-
-                node_map = {}
-                node_num = 0
-                for tree_node in self.cur_split_nodes:
-                    node_map[tree_node.id] = node_num
-                    node_num += 1
-
-                acc_histograms = self.get_histograms(node_map=node_map)
-
-                self.best_splitinfo_guest = self.splitter.find_split(acc_histograms, self.valid_features,
-                                                                     self.data_bin._partitions,
-                                                                     self.sitename,
-                                                                     self.use_missing, self.zero_as_missing)
-                self.federated_find_split(dep, batch)
-                final_splitinfo_host = self.sync_final_split_host(dep, batch)
-
-                cur_splitinfos = self.merge_splitinfo(self.best_splitinfo_guest, final_splitinfo_host)
-                splitinfos.extend(cur_splitinfos)
-
-                batch += 1
-
-            max_depth_reach = True if dep + 1 == self.max_depth else False
-            self.update_tree_node_queue(splitinfos, max_depth_reach)
-
-            self.redispatch_node(dep)
-
-        self.sync_tree()
-        self.convert_bin_to_real()
-        tree_ = self.tree_
-        LOGGER.info("tree node num is %d" % len(tree_))
-        LOGGER.info("end to fit guest decision tree")
-
-    @staticmethod
-    def traverse_tree(predict_state, data_inst, tree_=None,
-                      decoder=None, sitename=consts.GUEST, split_maskdict=None,
-                      use_missing=None, zero_as_missing=None, missing_dir_maskdict=None):
-        nid, tag = predict_state
-
-        while tree_[nid].sitename == sitename:
-            if tree_[nid].is_leaf is True:
-                return tree_[nid].weight
-
-            fid = decoder("feature_idx", tree_[nid].fid, split_maskdict=split_maskdict)
-            bid = decoder("feature_val", tree_[nid].bid, nid, split_maskdict=split_maskdict)
-            if use_missing:
-                missing_dir = decoder("missing_dir", 1, nid, missing_dir_maskdict=missing_dir_maskdict)
-            else:
-                missing_dir = 1
-
-            if use_missing and zero_as_missing:
-                missing_dir = decoder("missing_dir", 1, nid, missing_dir_maskdict=missing_dir_maskdict)
-                if data_inst.features.get_data(fid) == NoneType() or data_inst.features.get_data(fid, None) is None:
-                    if missing_dir == 1:
-                        nid = tree_[nid].right_nodeid
-                    else:
-                        nid = tree_[nid].left_nodeid
-                elif data_inst.features.get_data(fid) <= bid:
-                    nid = tree_[nid].left_nodeid
-                else:
-                    nid = tree_[nid].right_nodeid
-            elif data_inst.features.get_data(fid) == NoneType():
-                if missing_dir == 1:
-                    nid = tree_[nid].right_nodeid
-                else:
-                    nid = tree_[nid].left_nodeid
-            elif data_inst.features.get_data(fid, 0) <= bid:
-                nid = tree_[nid].left_nodeid
-            else:
-                nid = tree_[nid].right_nodeid
-
-        return nid, 1
-
-    def sync_predict_finish_tag(self, finish_tag, send_times):
-        LOGGER.info("send the {}-th predict finish tag {} to host".format(finish_tag, send_times))
-
-        self.transfer_inst.predict_finish_tag.remote(finish_tag,
-                                                     role=consts.HOST,
-                                                     idx=-1,
-                                                     suffix=(send_times,))
-        """
-        federation.remote(obj=finish_tag,
-                          name=self.transfer_inst.predict_finish_tag.name,
-                          tag=self.transfer_inst.generate_transferid(self.transfer_inst.predict_finish_tag, send_times),
-                          role=consts.HOST,
-                          idx=-1)
-        """
-
-    def sync_predict_data(self, predict_data, send_times):
-        LOGGER.info("send predict data to host, sending times is {}".format(send_times))
-        self.transfer_inst.predict_data.remote(predict_data,
-                                               role=consts.HOST,
-                                               idx=-1,
-                                               suffix=(send_times,))
-
-        """
-        federation.remote(obj=predict_data,
-                          name=self.transfer_inst.predict_data.name,
-                          tag=self.transfer_inst.generate_transferid(self.transfer_inst.predict_data, send_times),
-                          role=consts.HOST,
-                          idx=-1)
-        """
-
-    def sync_data_predicted_by_host(self, send_times):
-        LOGGER.info("get predicted data by host, recv times is {}".format(send_times))
-        predict_data = self.transfer_inst.predict_data_by_host.get(idx=-1,
-                                                                   suffix=(send_times,))
-        """
-        predict_data = federation.get(name=self.transfer_inst.predict_data_by_host.name,
-                                      tag=self.transfer_inst.generate_transferid(
-                                          self.transfer_inst.predict_data_by_host, send_times),
-                                      idx=-1)
-        """
-        return predict_data
-
-    def predict(self, data_inst):
-        LOGGER.info("start to predict!")
-        predict_data = data_inst.mapValues(lambda data_inst: (0, 1))
-        site_host_send_times = 0
-        predict_result = None
-
-        while True:
-            traverse_tree = functools.partial(self.traverse_tree,
-                                              tree_=self.tree_,
-                                              decoder=self.decode,
-                                              sitename=self.sitename,
-                                              split_maskdict=self.split_maskdict,
-                                              use_missing=self.use_missing,
-                                              zero_as_missing=self.zero_as_missing,
-                                              missing_dir_maskdict=self.missing_dir_maskdict)
-            predict_data = predict_data.join(data_inst, traverse_tree)
-            predict_leaf = predict_data.filter(lambda key, value: isinstance(value, tuple) is False)
-            if predict_result is None:
-                predict_result = predict_leaf
-            else:
-                predict_result = predict_result.union(predict_leaf)
-
-            predict_data = predict_data.subtractByKey(predict_leaf)
-
-            unleaf_node_count = predict_data.count()
-
-            if unleaf_node_count == 0:
-                self.sync_predict_finish_tag(True, site_host_send_times)
-                break
-
-            self.sync_predict_finish_tag(False, site_host_send_times)
-            self.sync_predict_data(predict_data, site_host_send_times)
-
-            predict_data_host = self.sync_data_predicted_by_host(site_host_send_times)
-            for i in range(len(predict_data_host)):
-                predict_data = predict_data.join(predict_data_host[i],
-                                                 lambda state1_nodeid1, state2_nodeid2:
-                                                 state1_nodeid1 if state1_nodeid1[
-                                                                       1] == 0 else state2_nodeid2)
-
-            site_host_send_times += 1
-
-        LOGGER.info("predict finish!")
-        return predict_result
-
-    def get_model_meta(self):
-        model_meta = DecisionTreeModelMeta()
-        model_meta.criterion_meta.CopyFrom(CriterionMeta(criterion_method=self.criterion_method,
-                                                         criterion_param=self.criterion_params))
-
-        model_meta.max_depth = self.max_depth
-        model_meta.min_sample_split = self.min_sample_split
-        model_meta.min_impurity_split = self.min_impurity_split
-        model_meta.min_leaf_node = self.min_leaf_node
-        model_meta.use_missing = self.use_missing
-        model_meta.zero_as_missing = self.zero_as_missing
-
-        return model_meta
-
-    def set_model_meta(self, model_meta):
-        self.max_depth = model_meta.max_depth
-        self.min_sample_split = model_meta.min_sample_split
-        self.min_impurity_split = model_meta.min_impurity_split
-        self.min_leaf_node = model_meta.min_leaf_node
-        self.criterion_method = model_meta.criterion_meta.criterion_method
-        self.criterion_params = list(model_meta.criterion_meta.criterion_param)
-        self.use_missing = model_meta.use_missing
-        self.zero_as_missing = model_meta.zero_as_missing
-
-    def get_model_param(self):
-        model_param = DecisionTreeModelParam()
-        for node in self.tree_:
-            model_param.tree_.add(id=node.id,
-                                  sitename=node.sitename,
-                                  fid=node.fid,
-                                  bid=node.bid,
-                                  weight=node.weight,
-                                  is_leaf=node.is_leaf,
-                                  left_nodeid=node.left_nodeid,
-                                  right_nodeid=node.right_nodeid,
-                                  missing_dir=node.missing_dir)
-            LOGGER.debug("missing_dir is {}, sitename is {}, is_leaf is {}".format(node.missing_dir, node.sitename,
-                                                                                   node.is_leaf))
-
-        model_param.split_maskdict.update(self.split_maskdict)
-        model_param.missing_dir_maskdict.update(self.missing_dir_maskdict)
-
-        return model_param
-
-    def set_model_param(self, model_param):
-        self.tree_ = []
-        for node_param in model_param.tree_:
-            _node = Node(id=node_param.id,
-                         sitename=node_param.sitename,
-                         fid=node_param.fid,
-                         bid=node_param.bid,
-                         weight=node_param.weight,
-                         is_leaf=node_param.is_leaf,
-                         left_nodeid=node_param.left_nodeid,
-                         right_nodeid=node_param.right_nodeid,
-                         missing_dir=node_param.missing_dir)
-
-            self.tree_.append(_node)
-
-        self.split_maskdict = dict(model_param.split_maskdict)
-        self.missing_dir_maskdict = dict(model_param.missing_dir_maskdict)
-
-    def get_model(self):
-        model_meta = self.get_model_meta()
-        model_param = self.get_model_param()
-
-        return model_meta, model_param
-
-    def load_model(self, model_meta=None, model_param=None):
-        LOGGER.info("load tree model")
-        self.set_model_meta(model_meta)
-        self.set_model_param(model_param)
-
-    def get_feature_importance(self):
-        return self.feature_importances_
+#!/usr/bin/env python    
+# -*- coding: utf-8 -*- 
+
+#
+#  Copyright 2019 The FATE Authors. All Rights Reserved.
+#
+#  Licensed under the Apache License, Version 2.0 (the "License");
+#  you may not use this file except in compliance with the License.
+#  You may obtain a copy of the License at
+#
+#      http://www.apache.org/licenses/LICENSE-2.0
+#
+#  Unless required by applicable law or agreed to in writing, software
+#  distributed under the License is distributed on an "AS IS" BASIS,
+#  WITHOUT WARRANTIES OR CONDITIONS OF ANY KIND, either express or implied.
+#  See the License for the specific language governing permissions and
+#  limitations under the License.
+#
+################################################################################
+#
+#
+################################################################################
+
+# =============================================================================
+# HeteroDecisionTreeGuest
+# =============================================================================
+
+from arch.api.utils import log_utils
+
+import functools
+import copy
+from arch.api import session
+from federatedml.protobuf.generated.boosting_tree_model_meta_pb2 import CriterionMeta
+from federatedml.protobuf.generated.boosting_tree_model_meta_pb2 import DecisionTreeModelMeta
+from federatedml.protobuf.generated.boosting_tree_model_param_pb2 import DecisionTreeModelParam
+from federatedml.transfer_variable.transfer_class.hetero_decision_tree_transfer_variable import \
+    HeteroDecisionTreeTransferVariable
+from federatedml.util import consts
+from federatedml.tree import FeatureHistogram
+from federatedml.tree import DecisionTree
+from federatedml.tree import Splitter
+from federatedml.tree import Node
+from federatedml.feature.fate_element_type import NoneType
+
+LOGGER = log_utils.getLogger()
+
+
+class HeteroDecisionTreeGuest(DecisionTree):
+    def __init__(self, tree_param):
+        LOGGER.info("hetero decision tree guest init!")
+        super(HeteroDecisionTreeGuest, self).__init__(tree_param)
+        self.splitter = Splitter(self.criterion_method, self.criterion_params, self.min_impurity_split,
+                                 self.min_sample_split, self.min_leaf_node)
+
+        self.data_bin = None
+        self.grad_and_hess = None
+        self.bin_split_points = None
+        self.bin_sparse_points = None
+        self.data_bin_with_node_dispatch = None
+        self.node_dispatch = None
+        self.infos = None
+        self.valid_features = None
+        self.encrypter = None
+        self.encrypted_mode_calculator = None
+        self.best_splitinfo_guest = None
+        self.tree_node_queue = None
+        self.cur_split_nodes = None
+        self.tree_ = []
+        self.tree_node_num = 0
+        self.split_maskdict = {}
+        self.missing_dir_maskdict = {}
+        self.transfer_inst = HeteroDecisionTreeTransferVariable()
+        self.predict_weights = None
+        self.host_party_idlist = []
+        self.runtime_idx = 0
+        self.sitename = consts.GUEST
+        self.feature_importances_ = {}
+
+    def set_flowid(self, flowid=0):
+        LOGGER.info("set flowid, flowid is {}".format(flowid))
+        self.transfer_inst.set_flowid(flowid)
+
+    def set_host_party_idlist(self, host_party_idlist):
+        self.host_party_idlist = host_party_idlist
+
+    def set_inputinfo(self, data_bin=None, grad_and_hess=None, bin_split_points=None, bin_sparse_points=None):
+        LOGGER.info("set input info")
+        self.data_bin = data_bin
+        self.grad_and_hess = grad_and_hess
+        self.bin_split_points = bin_split_points
+        self.bin_sparse_points = bin_sparse_points
+
+    def set_encrypter(self, encrypter):
+        LOGGER.info("set encrypter")
+        self.encrypter = encrypter
+
+    def set_encrypted_mode_calculator(self, encrypted_mode_calculator):
+        self.encrypted_mode_calculator = encrypted_mode_calculator
+
+    def encrypt(self, val):
+        return self.encrypter.encrypt(val)
+
+    def decrypt(self, val):
+        return self.encrypter.decrypt(val)
+
+    def encode(self, etype="feature_idx", val=None, nid=None):
+        if etype == "feature_idx":
+            return val
+
+        if etype == "feature_val":
+            self.split_maskdict[nid] = val
+            return None
+
+        if etype == "missing_dir":
+            self.missing_dir_maskdict[nid] = val
+            return None
+
+        raise TypeError("encode type %s is not support!" % (str(etype)))
+
+    @staticmethod
+    def decode(dtype="feature_idx", val=None, nid=None, split_maskdict=None, missing_dir_maskdict=None):
+        if dtype == "feature_idx":
+            return val
+
+        if dtype == "feature_val":
+            if nid in split_maskdict:
+                return split_maskdict[nid]
+            else:
+                raise ValueError("decode val %s cause error, can't reconize it!" % (str(val)))
+
+        if dtype == "missing_dir":
+            if nid in missing_dir_maskdict:
+                return missing_dir_maskdict[nid]
+            else:
+                raise ValueError("decode val %s cause error, can't reconize it!" % (str(val)))
+
+        return TypeError("decode type %s is not support!" % (str(dtype)))
+
+    def set_valid_features(self, valid_features=None):
+        LOGGER.info("set valid features")
+        self.valid_features = valid_features
+
+    def sync_encrypted_grad_and_hess(self):
+        LOGGER.info("send encrypted grad and hess to host")
+        encrypted_grad_and_hess = self.encrypt_grad_and_hess()
+        LOGGER.debug("encrypted_grad_and_hess is {}".format(list(encrypted_grad_and_hess.collect())))
+
+        self.transfer_inst.encrypted_grad_and_hess.remote(encrypted_grad_and_hess,
+                                                          role=consts.HOST,
+                                                          idx=-1)
+        """
+        federation.remote(obj=encrypted_grad_and_hess,
+                          name=self.transfer_inst.encrypted_grad_and_hess.name,
+                          tag=self.transfer_inst.generate_transferid(self.transfer_inst.encrypted_grad_and_hess),
+                          role=consts.HOST,
+                          idx=-1)
+        """
+
+    def encrypt_grad_and_hess(self):
+        LOGGER.info("start to encrypt grad and hess")
+        encrypted_grad_and_hess = self.encrypted_mode_calculator.encrypt(self.grad_and_hess)
+        return encrypted_grad_and_hess
+
+    def get_grad_hess_sum(self, grad_and_hess_table):
+        LOGGER.info("calculate the sum of grad and hess")
+        grad, hess = grad_and_hess_table.reduce(
+            lambda value1, value2: (value1[0] + value2[0], value1[1] + value2[1]))
+        return grad, hess
+
+    def dispatch_all_node_to_root(self, root_id=0):
+        LOGGER.info("dispatch all node to root")
+        self.node_dispatch = self.data_bin.mapValues(lambda data_inst: (1, root_id))
+
+    def get_histograms(self, node_map={}):
+        LOGGER.info("start to get node histograms")
+        histograms = FeatureHistogram.calculate_histogram(
+            self.data_bin_with_node_dispatch, self.grad_and_hess,
+            self.bin_split_points, self.bin_sparse_points,
+            self.valid_features, node_map,
+            self.use_missing, self.zero_as_missing)
+        acc_histograms = FeatureHistogram.accumulate_histogram(histograms)
+        return acc_histograms
+
+    def sync_tree_node_queue(self, tree_node_queue, dep=-1):
+        LOGGER.info("send tree node queue of depth {}".format(dep))
+        mask_tree_node_queue = copy.deepcopy(tree_node_queue)
+        for i in range(len(mask_tree_node_queue)):
+            mask_tree_node_queue[i] = Node(id=mask_tree_node_queue[i].id)
+
+        self.transfer_inst.tree_node_queue.remote(mask_tree_node_queue,
+                                                  role=consts.HOST,
+                                                  idx=-1,
+                                                  suffix=(dep,))
+        """
+        federation.remote(obj=mask_tree_node_queue,
+                          name=self.transfer_inst.tree_node_queue.name,
+                          tag=self.transfer_inst.generate_transferid(self.transfer_inst.tree_node_queue, dep),
+                          role=consts.HOST,
+                          idx=-1)
+        """
+
+    def sync_node_positions(self, dep):
+        LOGGER.info("send node positions of depth {}".format(dep))
+        self.transfer_inst.node_positions.remote(self.node_dispatch,
+                                                 role=consts.HOST,
+                                                 idx=-1,
+                                                 suffix=(dep,))
+        """
+        federation.remote(obj=self.node_dispatch,
+                          name=self.transfer_inst.node_positions.name,
+                          tag=self.transfer_inst.generate_transferid(self.transfer_inst.node_positions, dep),
+                          role=consts.HOST,
+                          idx=-1)
+        """
+
+    def sync_encrypted_splitinfo_host(self, dep=-1, batch=-1):
+        LOGGER.info("get encrypted splitinfo of depth {}, batch {}".format(dep, batch))
+        encrypted_splitinfo_host = self.transfer_inst.encrypted_splitinfo_host.get(idx=-1,
+                                                                                   suffix=(dep, batch,))
+        """
+        encrypted_splitinfo_host = federation.get(name=self.transfer_inst.encrypted_splitinfo_host.name,
+                                                  tag=self.transfer_inst.generate_transferid(
+                                                      self.transfer_inst.encrypted_splitinfo_host, dep, batch),
+                                                  idx=-1)
+        """
+        return encrypted_splitinfo_host
+
+    def sync_federated_best_splitinfo_host(self, federated_best_splitinfo_host, dep=-1, batch=-1, idx=-1):
+        LOGGER.info("send federated best splitinfo of depth {}, batch {}".format(dep, batch))
+        self.transfer_inst.federated_best_splitinfo_host.remote(federated_best_splitinfo_host,
+                                                                role=consts.HOST,
+                                                                idx=idx,
+                                                                suffix=(dep, batch,))
+        """
+        federation.remote(obj=federated_best_splitinfo_host,
+                          name=self.transfer_inst.federated_best_splitinfo_host.name,
+                          tag=self.transfer_inst.generate_transferid(self.transfer_inst.federated_best_splitinfo_host,
+                                                                     dep,
+                                                                     batch),
+                          role=consts.HOST,
+                          idx=idx)
+        """
+
+    def find_host_split(self, value):
+        cur_split_node, encrypted_splitinfo_host = value
+        sum_grad = cur_split_node.sum_grad
+        sum_hess = cur_split_node.sum_hess
+        best_gain = self.min_impurity_split - consts.FLOAT_ZERO
+        best_idx = -1
+
+        for i in range(len(encrypted_splitinfo_host)):
+            sum_grad_l, sum_hess_l = encrypted_splitinfo_host[i]
+            sum_grad_l = self.decrypt(sum_grad_l)
+            sum_hess_l = self.decrypt(sum_hess_l)
+            sum_grad_r = sum_grad - sum_grad_l
+            sum_hess_r = sum_hess - sum_hess_l
+            gain = self.splitter.split_gain(sum_grad, sum_hess, sum_grad_l,
+                                            sum_hess_l, sum_grad_r, sum_hess_r)
+
+            if gain > self.min_impurity_split and gain > best_gain:
+                best_gain = gain
+                best_idx = i
+
+        best_gain = self.encrypt(best_gain)
+        return best_idx, best_gain
+
+    def federated_find_split(self, dep=-1, batch=-1):
+        LOGGER.info("federated find split of depth {}, batch {}".format(dep, batch))
+        encrypted_splitinfo_host = self.sync_encrypted_splitinfo_host(dep, batch)
+
+        for i in range(len(encrypted_splitinfo_host)):
+            encrypted_splitinfo_host_table = session.parallelize(
+                zip(self.cur_split_nodes, encrypted_splitinfo_host[i]), include_key=False,
+                partition=self.data_bin._partitions)
+
+            splitinfos = encrypted_splitinfo_host_table.mapValues(self.find_host_split).collect()
+            best_splitinfo_host = [splitinfo[1] for splitinfo in splitinfos]
+
+            self.sync_federated_best_splitinfo_host(best_splitinfo_host, dep, batch, i)
+
+    def sync_final_split_host(self, dep=-1, batch=-1):
+        LOGGER.info("get host final splitinfo of depth {}, batch {}".format(dep, batch))
+        final_splitinfo_host = self.transfer_inst.final_splitinfo_host.get(idx=-1,
+                                                                           suffix=(dep, batch,))
+        """
+        final_splitinfo_host = federation.get(name=self.transfer_inst.final_splitinfo_host.name,
+                                              tag=self.transfer_inst.generate_transferid(
+                                                  self.transfer_inst.final_splitinfo_host, dep, batch),
+                                              idx=-1)
+        """
+        return final_splitinfo_host
+
+    def find_best_split_guest_and_host(self, splitinfo_guest_host):
+        best_gain_host = self.decrypt(splitinfo_guest_host[1].gain)
+        best_gain_host_idx = 1
+        for i in range(1, len(splitinfo_guest_host)):
+            gain_host_i = self.decrypt(splitinfo_guest_host[i].gain)
+            if best_gain_host < gain_host_i:
+                best_gain_host = gain_host_i
+                best_gain_host_idx = i
+
+        if splitinfo_guest_host[0].gain >= best_gain_host - consts.FLOAT_ZERO:
+            best_splitinfo = splitinfo_guest_host[0]
+        else:
+            best_splitinfo = splitinfo_guest_host[best_gain_host_idx]
+            best_splitinfo.sum_grad = self.decrypt(best_splitinfo.sum_grad)
+            best_splitinfo.sum_hess = self.decrypt(best_splitinfo.sum_hess)
+            best_splitinfo.gain = best_gain_host
+
+        return best_splitinfo
+
+    def merge_splitinfo(self, splitinfo_guest, splitinfo_host):
+        LOGGER.info("merge splitinfo")
+        merge_infos = []
+        for i in range(len(splitinfo_guest)):
+            splitinfo = [splitinfo_guest[i]]
+            for j in range(len(splitinfo_host)):
+                splitinfo.append(splitinfo_host[j][i])
+
+            merge_infos.append(splitinfo)
+
+        splitinfo_guest_host_table = session.parallelize(merge_infos,
+                                                         include_key=False,
+                                                         partition=self.data_bin._partitions)
+        best_splitinfo_table = splitinfo_guest_host_table.mapValues(self.find_best_split_guest_and_host)
+        best_splitinfos = [best_splitinfo[1] for best_splitinfo in best_splitinfo_table.collect()]
+
+        return best_splitinfos
+
+    def update_feature_importance(self, splitinfo):
+        if self.feature_importance_type == "split":
+            inc = 1
+        elif self.feature_importance_type == "gain":
+            inc = splitinfo.gain
+        else:
+            raise ValueError("feature importance type {} not support yet".format(self.feature_importance_type))
+
+        sitename = splitinfo.sitename
+        fid = splitinfo.best_fid
+
+        if (sitename, fid) not in self.feature_importances_:
+            self.feature_importances_[(sitename, fid)] = 0
+
+        self.feature_importances_[(sitename, fid)] += inc
+
+    def update_tree_node_queue(self, splitinfos, max_depth_reach):
+        LOGGER.info("update tree node, splitlist length is {}, tree node queue size is".format(
+            len(splitinfos), len(self.tree_node_queue)))
+        new_tree_node_queue = []
+        for i in range(len(self.tree_node_queue)):
+            sum_grad = self.tree_node_queue[i].sum_grad
+            sum_hess = self.tree_node_queue[i].sum_hess
+            if max_depth_reach or splitinfos[i].gain <= \
+                    self.min_impurity_split + consts.FLOAT_ZERO:
+                self.tree_node_queue[i].is_leaf = True
+            else:
+                self.tree_node_queue[i].left_nodeid = self.tree_node_num + 1
+                self.tree_node_queue[i].right_nodeid = self.tree_node_num + 2
+                self.tree_node_num += 2
+
+                left_node = Node(id=self.tree_node_queue[i].left_nodeid,
+                                 sitename=self.sitename,
+                                 sum_grad=splitinfos[i].sum_grad,
+                                 sum_hess=splitinfos[i].sum_hess,
+                                 weight=self.splitter.node_weight(splitinfos[i].sum_grad, splitinfos[i].sum_hess))
+                right_node = Node(id=self.tree_node_queue[i].right_nodeid,
+                                  sitename=self.sitename,
+                                  sum_grad=sum_grad - splitinfos[i].sum_grad,
+                                  sum_hess=sum_hess - splitinfos[i].sum_hess,
+                                  weight=self.splitter.node_weight( \
+                                      sum_grad - splitinfos[i].sum_grad,
+                                      sum_hess - splitinfos[i].sum_hess))
+
+                new_tree_node_queue.append(left_node)
+                new_tree_node_queue.append(right_node)
+
+                self.tree_node_queue[i].sitename = splitinfos[i].sitename
+                if self.tree_node_queue[i].sitename == self.sitename:
+                    self.tree_node_queue[i].fid = self.encode("feature_idx", splitinfos[i].best_fid)
+                    self.tree_node_queue[i].bid = self.encode("feature_val", splitinfos[i].best_bid,
+                                                              self.tree_node_queue[i].id)
+                    self.tree_node_queue[i].missing_dir = self.encode("missing_dir",
+                                                                      splitinfos[i].missing_dir,
+                                                                      self.tree_node_queue[i].id)
+                else:
+                    self.tree_node_queue[i].fid = splitinfos[i].best_fid
+                    self.tree_node_queue[i].bid = splitinfos[i].best_bid
+
+                self.update_feature_importance(splitinfos[i])
+            self.tree_.append(self.tree_node_queue[i])
+
+        self.tree_node_queue = new_tree_node_queue
+
+    @staticmethod
+    def dispatch_node(value, tree_=None, decoder=None, sitename=consts.GUEST,
+                      split_maskdict=None, bin_sparse_points=None,
+                      use_missing=False, zero_as_missing=False,
+                      missing_dir_maskdict=None):
+        unleaf_state, nodeid = value[1]
+
+        if tree_[nodeid].is_leaf is True:
+            return tree_[nodeid].weight
+        else:
+            if tree_[nodeid].sitename == sitename:
+                fid = decoder("feature_idx", tree_[nodeid].fid, split_maskdict=split_maskdict)
+                bid = decoder("feature_val", tree_[nodeid].bid, nodeid, split_maskdict=split_maskdict)
+                if not use_missing:
+                    if value[0].features.get_data(fid, bin_sparse_points[fid]) <= bid:
+                        return 1, tree_[nodeid].left_nodeid
+                    else:
+                        return 1, tree_[nodeid].right_nodeid
+                else:
+                    missing_dir = decoder("missing_dir", tree_[nodeid].missing_dir, nodeid,
+                                          missing_dir_maskdict=missing_dir_maskdict)
+
+                    missing_val = False
+                    if zero_as_missing:
+                        if value[0].features.get_data(fid, None) is None or \
+                                value[0].features.get_data(fid) == NoneType():
+                            missing_val = True
+                    elif use_missing and value[0].features.get_data(fid) == NoneType():
+                        missing_val = True
+
+                    if missing_val:
+                        if missing_dir == 1:
+                            return 1, tree_[nodeid].right_nodeid
+                        else:
+                            return 1, tree_[nodeid].left_nodeid
+                    else:
+                        LOGGER.debug("fid is {}, bid is {}, sitename is {}".format(fid, bid, sitename))
+                        if value[0].features.get_data(fid, bin_sparse_points[fid]) <= bid:
+                            return 1, tree_[nodeid].left_nodeid
+                        else:
+                            return 1, tree_[nodeid].right_nodeid
+            else:
+                return (1, tree_[nodeid].fid, tree_[nodeid].bid, tree_[nodeid].sitename,
+                        nodeid, tree_[nodeid].left_nodeid, tree_[nodeid].right_nodeid)
+
+    def sync_dispatch_node_host(self, dispatch_guest_data, dep=-1):
+        LOGGER.info("send node to host to dispath, depth is {}".format(dep))
+        self.transfer_inst.dispatch_node_host.remote(dispatch_guest_data,
+                                                     role=consts.HOST,
+                                                     idx=-1,
+                                                     suffix=(dep,))
+        """
+        federation.remote(obj=dispatch_guest_data,
+                          name=self.transfer_inst.dispatch_node_host.name,
+                          tag=self.transfer_inst.generate_transferid(self.transfer_inst.dispatch_node_host, dep),
+                          role=consts.HOST,
+                          idx=-1)
+        """
+
+    def sync_dispatch_node_host_result(self, dep=-1):
+        LOGGER.info("get host dispatch result, depth is {}".format(dep))
+        dispatch_node_host_result = self.transfer_inst.dispatch_node_host_result.get(idx=-1,
+                                                                                     suffix=(dep,))
+        """
+        dispatch_node_host_result = federation.get(name=self.transfer_inst.dispatch_node_host_result.name,
+                                                   tag=self.transfer_inst.generate_transferid(
+                                                       self.transfer_inst.dispatch_node_host_result, dep),
+                                                   idx=-1)
+        """
+        return dispatch_node_host_result
+
+    def redispatch_node(self, dep=-1):
+        LOGGER.info("redispatch node of depth {}".format(dep))
+        dispatch_node_method = functools.partial(self.dispatch_node,
+                                                 tree_=self.tree_,
+                                                 decoder=self.decode,
+                                                 sitename=self.sitename,
+                                                 split_maskdict=self.split_maskdict,
+                                                 bin_sparse_points=self.bin_sparse_points,
+                                                 use_missing=self.use_missing,
+                                                 zero_as_missing=self.zero_as_missing,
+                                                 missing_dir_maskdict=self.missing_dir_maskdict)
+        dispatch_guest_result = self.data_bin_with_node_dispatch.mapValues(dispatch_node_method)
+        tree_node_num = self.tree_node_num
+        LOGGER.info("remask dispatch node result of depth {}".format(dep))
+
+        dispatch_to_host_result = dispatch_guest_result.filter(
+            lambda key, value: isinstance(value, tuple) and len(value) > 2)
+
+        dispatch_guest_result = dispatch_guest_result.subtractByKey(dispatch_to_host_result)
+        leaf = dispatch_guest_result.filter(lambda key, value: isinstance(value, tuple) is False)
+        if self.predict_weights is None:
+            self.predict_weights = leaf
+        else:
+            self.predict_weights = self.predict_weights.union(leaf)
+
+        dispatch_guest_result = dispatch_guest_result.subtractByKey(leaf)
+
+        self.sync_dispatch_node_host(dispatch_to_host_result, dep)
+        dispatch_node_host_result = self.sync_dispatch_node_host_result(dep)
+
+        self.node_dispatch = None
+        for idx in range(len(dispatch_node_host_result)):
+            if self.node_dispatch is None:
+                self.node_dispatch = dispatch_node_host_result[idx]
+            else:
+                self.node_dispatch = self.node_dispatch.join(dispatch_node_host_result[idx], \
+                                                             lambda unleaf_state_nodeid1, unleaf_state_nodeid2: \
+                                                                 unleaf_state_nodeid1 if len(
+                                                                     unleaf_state_nodeid1) == 2 else unleaf_state_nodeid2)
+        self.node_dispatch = self.node_dispatch.union(dispatch_guest_result)
+
+    def sync_tree(self):
+        LOGGER.info("sync tree to host")
+
+        self.transfer_inst.tree.remote(self.tree_,
+                                       role=consts.HOST,
+                                       idx=-1)
+        """
+        federation.remote(obj=self.tree_,
+                          name=self.transfer_inst.tree.name,
+                          tag=self.transfer_inst.generate_transferid(self.transfer_inst.tree),
+                          role=consts.HOST,
+                          idx=-1)
+        """
+
+    def convert_bin_to_real(self):
+        LOGGER.info("convert tree node bins to real value")
+        for i in range(len(self.tree_)):
+            if self.tree_[i].is_leaf is True:
+                continue
+            if self.tree_[i].sitename == self.sitename:
+                fid = self.decode("feature_idx", self.tree_[i].fid, split_maskdict=self.split_maskdict)
+                bid = self.decode("feature_val", self.tree_[i].bid, self.tree_[i].id, self.split_maskdict)
+                real_splitval = self.encode("feature_val", self.bin_split_points[fid][bid], self.tree_[i].id)
+                self.tree_[i].bid = real_splitval
+
+    def fit(self):
+        LOGGER.info("begin to fit guest decision tree")
+        self.sync_encrypted_grad_and_hess()
+
+        LOGGER.debug("self.grad and hess is {}".format(list(self.grad_and_hess.collect())))
+        root_sum_grad, root_sum_hess = self.get_grad_hess_sum(self.grad_and_hess)
+        root_node = Node(id=0, sitename=consts.GUEST, sum_grad=root_sum_grad, sum_hess=root_sum_hess,
+                         weight=self.splitter.node_weight(root_sum_grad, root_sum_hess))
+        self.tree_node_queue = [root_node]
+
+        self.dispatch_all_node_to_root()
+
+        for dep in range(self.max_depth):
+            LOGGER.info("start to fit depth {}, tree node queue size is {}".format(dep, len(self.tree_node_queue)))
+
+            self.sync_tree_node_queue(self.tree_node_queue, dep)
+            if len(self.tree_node_queue) == 0:
+                break
+
+            self.sync_node_positions(dep)
+
+            self.data_bin_with_node_dispatch = self.data_bin.join(self.node_dispatch,
+                                                                  lambda data_inst, dispatch_info: (
+                                                                      data_inst, dispatch_info))
+
+            batch = 0
+            splitinfos = []
+            for i in range(0, len(self.tree_node_queue), self.max_split_nodes):
+                self.cur_split_nodes = self.tree_node_queue[i: i + self.max_split_nodes]
+
+                node_map = {}
+                node_num = 0
+                for tree_node in self.cur_split_nodes:
+                    node_map[tree_node.id] = node_num
+                    node_num += 1
+
+                acc_histograms = self.get_histograms(node_map=node_map)
+
+                self.best_splitinfo_guest = self.splitter.find_split(acc_histograms, self.valid_features,
+                                                                     self.data_bin._partitions,
+                                                                     self.sitename,
+                                                                     self.use_missing, self.zero_as_missing)
+                self.federated_find_split(dep, batch)
+                final_splitinfo_host = self.sync_final_split_host(dep, batch)
+
+                cur_splitinfos = self.merge_splitinfo(self.best_splitinfo_guest, final_splitinfo_host)
+                splitinfos.extend(cur_splitinfos)
+
+                batch += 1
+
+            max_depth_reach = True if dep + 1 == self.max_depth else False
+            self.update_tree_node_queue(splitinfos, max_depth_reach)
+
+            self.redispatch_node(dep)
+
+        self.sync_tree()
+        self.convert_bin_to_real()
+        tree_ = self.tree_
+        LOGGER.info("tree node num is %d" % len(tree_))
+        LOGGER.info("end to fit guest decision tree")
+
+    @staticmethod
+    def traverse_tree(predict_state, data_inst, tree_=None,
+                      decoder=None, sitename=consts.GUEST, split_maskdict=None,
+                      use_missing=None, zero_as_missing=None, missing_dir_maskdict=None):
+        nid, tag = predict_state
+
+        while tree_[nid].sitename == sitename:
+            if tree_[nid].is_leaf is True:
+                return tree_[nid].weight
+
+            fid = decoder("feature_idx", tree_[nid].fid, split_maskdict=split_maskdict)
+            bid = decoder("feature_val", tree_[nid].bid, nid, split_maskdict=split_maskdict)
+            if use_missing:
+                missing_dir = decoder("missing_dir", 1, nid, missing_dir_maskdict=missing_dir_maskdict)
+            else:
+                missing_dir = 1
+
+            if use_missing and zero_as_missing:
+                missing_dir = decoder("missing_dir", 1, nid, missing_dir_maskdict=missing_dir_maskdict)
+                if data_inst.features.get_data(fid) == NoneType() or data_inst.features.get_data(fid, None) is None:
+                    if missing_dir == 1:
+                        nid = tree_[nid].right_nodeid
+                    else:
+                        nid = tree_[nid].left_nodeid
+                elif data_inst.features.get_data(fid) <= bid:
+                    nid = tree_[nid].left_nodeid
+                else:
+                    nid = tree_[nid].right_nodeid
+            elif data_inst.features.get_data(fid) == NoneType():
+                if missing_dir == 1:
+                    nid = tree_[nid].right_nodeid
+                else:
+                    nid = tree_[nid].left_nodeid
+            elif data_inst.features.get_data(fid, 0) <= bid:
+                nid = tree_[nid].left_nodeid
+            else:
+                nid = tree_[nid].right_nodeid
+
+        return nid, 1
+
+    def sync_predict_finish_tag(self, finish_tag, send_times):
+        LOGGER.info("send the {}-th predict finish tag {} to host".format(finish_tag, send_times))
+
+        self.transfer_inst.predict_finish_tag.remote(finish_tag,
+                                                     role=consts.HOST,
+                                                     idx=-1,
+                                                     suffix=(send_times,))
+        """
+        federation.remote(obj=finish_tag,
+                          name=self.transfer_inst.predict_finish_tag.name,
+                          tag=self.transfer_inst.generate_transferid(self.transfer_inst.predict_finish_tag, send_times),
+                          role=consts.HOST,
+                          idx=-1)
+        """
+
+    def sync_predict_data(self, predict_data, send_times):
+        LOGGER.info("send predict data to host, sending times is {}".format(send_times))
+        self.transfer_inst.predict_data.remote(predict_data,
+                                               role=consts.HOST,
+                                               idx=-1,
+                                               suffix=(send_times,))
+
+        """
+        federation.remote(obj=predict_data,
+                          name=self.transfer_inst.predict_data.name,
+                          tag=self.transfer_inst.generate_transferid(self.transfer_inst.predict_data, send_times),
+                          role=consts.HOST,
+                          idx=-1)
+        """
+
+    def sync_data_predicted_by_host(self, send_times):
+        LOGGER.info("get predicted data by host, recv times is {}".format(send_times))
+        predict_data = self.transfer_inst.predict_data_by_host.get(idx=-1,
+                                                                   suffix=(send_times,))
+        """
+        predict_data = federation.get(name=self.transfer_inst.predict_data_by_host.name,
+                                      tag=self.transfer_inst.generate_transferid(
+                                          self.transfer_inst.predict_data_by_host, send_times),
+                                      idx=-1)
+        """
+        return predict_data
+
+    def predict(self, data_inst):
+        LOGGER.info("start to predict!")
+        predict_data = data_inst.mapValues(lambda data_inst: (0, 1))
+        site_host_send_times = 0
+        predict_result = None
+
+        while True:
+            traverse_tree = functools.partial(self.traverse_tree,
+                                              tree_=self.tree_,
+                                              decoder=self.decode,
+                                              sitename=self.sitename,
+                                              split_maskdict=self.split_maskdict,
+                                              use_missing=self.use_missing,
+                                              zero_as_missing=self.zero_as_missing,
+                                              missing_dir_maskdict=self.missing_dir_maskdict)
+            predict_data = predict_data.join(data_inst, traverse_tree)
+            predict_leaf = predict_data.filter(lambda key, value: isinstance(value, tuple) is False)
+            if predict_result is None:
+                predict_result = predict_leaf
+            else:
+                predict_result = predict_result.union(predict_leaf)
+
+            predict_data = predict_data.subtractByKey(predict_leaf)
+
+            unleaf_node_count = predict_data.count()
+
+            if unleaf_node_count == 0:
+                self.sync_predict_finish_tag(True, site_host_send_times)
+                break
+
+            self.sync_predict_finish_tag(False, site_host_send_times)
+            self.sync_predict_data(predict_data, site_host_send_times)
+
+            predict_data_host = self.sync_data_predicted_by_host(site_host_send_times)
+            for i in range(len(predict_data_host)):
+                predict_data = predict_data.join(predict_data_host[i],
+                                                 lambda state1_nodeid1, state2_nodeid2:
+                                                 state1_nodeid1 if state1_nodeid1[
+                                                                       1] == 0 else state2_nodeid2)
+
+            site_host_send_times += 1
+
+        LOGGER.info("predict finish!")
+        return predict_result
+
+    def get_model_meta(self):
+        model_meta = DecisionTreeModelMeta()
+        model_meta.criterion_meta.CopyFrom(CriterionMeta(criterion_method=self.criterion_method,
+                                                         criterion_param=self.criterion_params))
+
+        model_meta.max_depth = self.max_depth
+        model_meta.min_sample_split = self.min_sample_split
+        model_meta.min_impurity_split = self.min_impurity_split
+        model_meta.min_leaf_node = self.min_leaf_node
+        model_meta.use_missing = self.use_missing
+        model_meta.zero_as_missing = self.zero_as_missing
+
+        return model_meta
+
+    def set_model_meta(self, model_meta):
+        self.max_depth = model_meta.max_depth
+        self.min_sample_split = model_meta.min_sample_split
+        self.min_impurity_split = model_meta.min_impurity_split
+        self.min_leaf_node = model_meta.min_leaf_node
+        self.criterion_method = model_meta.criterion_meta.criterion_method
+        self.criterion_params = list(model_meta.criterion_meta.criterion_param)
+        self.use_missing = model_meta.use_missing
+        self.zero_as_missing = model_meta.zero_as_missing
+
+    def get_model_param(self):
+        model_param = DecisionTreeModelParam()
+        for node in self.tree_:
+            model_param.tree_.add(id=node.id,
+                                  sitename=node.sitename,
+                                  fid=node.fid,
+                                  bid=node.bid,
+                                  weight=node.weight,
+                                  is_leaf=node.is_leaf,
+                                  left_nodeid=node.left_nodeid,
+                                  right_nodeid=node.right_nodeid,
+                                  missing_dir=node.missing_dir)
+            LOGGER.debug("missing_dir is {}, sitename is {}, is_leaf is {}".format(node.missing_dir, node.sitename,
+                                                                                   node.is_leaf))
+
+        model_param.split_maskdict.update(self.split_maskdict)
+        model_param.missing_dir_maskdict.update(self.missing_dir_maskdict)
+
+        return model_param
+
+    def set_model_param(self, model_param):
+        self.tree_ = []
+        for node_param in model_param.tree_:
+            _node = Node(id=node_param.id,
+                         sitename=node_param.sitename,
+                         fid=node_param.fid,
+                         bid=node_param.bid,
+                         weight=node_param.weight,
+                         is_leaf=node_param.is_leaf,
+                         left_nodeid=node_param.left_nodeid,
+                         right_nodeid=node_param.right_nodeid,
+                         missing_dir=node_param.missing_dir)
+
+            self.tree_.append(_node)
+
+        self.split_maskdict = dict(model_param.split_maskdict)
+        self.missing_dir_maskdict = dict(model_param.missing_dir_maskdict)
+
+    def get_model(self):
+        model_meta = self.get_model_meta()
+        model_param = self.get_model_param()
+
+        return model_meta, model_param
+
+    def load_model(self, model_meta=None, model_param=None):
+        LOGGER.info("load tree model")
+        self.set_model_meta(model_meta)
+        self.set_model_param(model_param)
+
+    def get_feature_importance(self):
+        return self.feature_importances_