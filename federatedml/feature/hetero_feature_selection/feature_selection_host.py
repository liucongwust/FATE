#!/usr/bin/env python
# -*- coding: utf-8 -*-

#
#  Copyright 2019 The FATE Authors. All Rights Reserved.
#
#  Licensed under the Apache License, Version 2.0 (the "License");
#  you may not use this file except in compliance with the License.
#  You may obtain a copy of the License at
#
#      http://www.apache.org/licenses/LICENSE-2.0
#
#  Unless required by applicable law or agreed to in writing, software
#  distributed under the License is distributed on an "AS IS" BASIS,
#  WITHOUT WARRANTIES OR CONDITIONS OF ANY KIND, either express or implied.
#  See the License for the specific language governing permissions and
#  limitations under the License.

from federatedml.protobuf.generated import feature_selection_param_pb2
from arch.api.utils import log_utils
from federatedml.feature import feature_selection
from federatedml.feature.hetero_feature_selection.base_feature_selection import BaseHeteroFeatureSelection
from federatedml.util import consts

LOGGER = log_utils.getLogger()


class HeteroFeatureSelectionHost(BaseHeteroFeatureSelection):
    def __init__(self):
        super(HeteroFeatureSelectionHost, self).__init__()

        self.static_obj = None
        self.iv_attrs = None
        self.fit_iv = False
        self.results = []
        self.header = []
        self.flowid = ''
        self.party_name = consts.HOST
        self.fed_filter_count = 0

    def fit(self, data_instances):
        LOGGER.info("Start Hetero Selection Fit and transform.")

        self._abnormal_detection(data_instances)
        self._init_cols(data_instances)
        LOGGER.debug("filter methods: {}".format(self.filter_methods))
        for method in self.filter_methods:
            self.filter_one_method(data_instances, method)

        new_data = self._transfer_data(data_instances)
        LOGGER.info("Finish Hetero Selection Fit and transform.")

        return new_data

    def transform(self, data_instances):
        self._abnormal_detection(data_instances)
        # self._init_cols(data_instances)
        self._transform_init_cols(data_instances)

        LOGGER.info("[Result][FeatureSelection][Host]In transform, Self left cols are: {}".format(
            self.left_cols
        ))
        new_data = self._transfer_data(data_instances)
        return new_data

    def filter_one_method(self, data_instances, method):

        if method == consts.IV_VALUE_THRES:
            LOGGER.debug("In host party, sending select_cols")
            self._send_select_cols(consts.IV_VALUE_THRES)
            self._received_result_cols(filter_name=consts.IV_VALUE_THRES)
            LOGGER.info(
                "[Result][FeatureSelection][Host]Finish iv value threshold filter. Current left cols are: {}".format(
                    self.left_cols))

        if method == consts.IV_PERCENTILE:
            self._send_select_cols(consts.IV_PERCENTILE)
            self._received_result_cols(filter_name=consts.IV_PERCENTILE)
            LOGGER.info("[Result][FeatureSelection][Host]Finish iv percentile filter. Current left cols are: {}".format(
                self.left_cols))

        if method == consts.COEFFICIENT_OF_VARIATION_VALUE_THRES:
            variance_coe_param = self.model_param.variance_coe_param
            coe_filter = feature_selection.CoeffOfVarValueFilter(variance_coe_param, self.cols, self.static_obj)
            new_left_cols = coe_filter.fit(data_instances)
            self._renew_final_left_cols(new_left_cols)

            self.static_obj = coe_filter.statics_obj
            self.variance_coe_meta = coe_filter.get_meta_obj()
            self.results.append(coe_filter.get_param_obj())
            LOGGER.debug(
                "[Result][FeatureSelection][Host]Finish coeffiecient_of_variation value threshold filter."
                " Current left cols are: {}".format(
                    self.left_cols))

        if method == consts.UNIQUE_VALUE:
            unique_param = self.model_param.unique_param
            unique_filter = feature_selection.UniqueValueFilter(unique_param, self.cols, self.static_obj)
            new_left_cols = unique_filter.fit(data_instances)
            self._renew_final_left_cols(new_left_cols)

            self.static_obj = unique_filter.statics_obj
            self.unique_meta = unique_filter.get_meta_obj()
            self.results.append(unique_filter.get_param_obj())
            # self._renew_left_col_names()
            LOGGER.info("[Result][FeatureSelection][Host]Finish unique value filter. Current left cols are: {}".format(
                self.left_cols))

        if method == consts.OUTLIER_COLS:
            outlier_param = self.model_param.outlier_param
            outlier_filter = feature_selection.OutlierFilter(outlier_param, self.cols)
            new_left_cols = outlier_filter.fit(data_instances)
            self._renew_final_left_cols(new_left_cols)

            self.outlier_meta = outlier_filter.get_meta_obj()
            self.results.append(outlier_filter.get_param_obj())
            # self._renew_left_col_names()
            LOGGER.info("[Result][FeatureSelection][Host]Finish outlier cols filter. Current left cols are: {}".format(
                self.left_cols))

    def _received_result_cols(self, filter_name):
<<<<<<< HEAD
        result_cols_id = self.transfer_variable.generate_transferid(self.transfer_variable.result_left_cols,
                                                                    filter_name)
        lef_cols = self.transfer_variable.result_left_cols.get(idx=0,
=======

        left_cols = self.transfer_variable.result_left_cols.get(idx=0,
>>>>>>> 801bec5e
                                                               suffix=(filter_name,))
        """
        left_cols = federation.get(name=self.transfer_variable.result_left_cols.name,
                                   tag=result_cols_id,
                                   idx=0)
        """
        LOGGER.info("Received left columns from guest, received left_cols: {}".format(left_cols))
        # self.left_cols = left_cols
        LOGGER.debug("Before renew: self.left_cols: {}".format(self.left_cols))
        self._renew_final_left_cols(left_cols)
        LOGGER.debug("After renew: self.left_cols: {}".format(self.left_cols))

        # self._renew_left_col_names()

        host_cols = list(left_cols.keys())

        left_col_result = {}
        original_cols = []
        for col_idx, is_left in self.left_cols.items():
            col_name = self.header[col_idx]
            left_col_result[col_name] = is_left

        for col_idx in host_cols:
            original_cols.append(self.header[col_idx])

        left_col_obj = feature_selection_param_pb2.LeftCols(original_cols=original_cols,
                                                            left_cols=left_col_result)

        result_obj = feature_selection_param_pb2.FeatureSelectionFilterParam(feature_values={},
                                                                             left_cols=left_col_obj,
                                                                             filter_name=filter_name)
        self.results.append(result_obj)
        LOGGER.info("Received Left cols are {}".format(self.left_cols))

    def _send_select_cols(self, filter_name):
        host_select_cols_id = self.transfer_variable.generate_transferid(self.transfer_variable.host_select_cols,
                                                                         filter_name)

        LOGGER.debug("Before send select cols, self.left_cols: {}".format(self.left_cols))

        self.transfer_variable.host_select_cols.remote(self.left_cols,
                                                       role=consts.GUEST,
                                                       idx=0,
                                                       suffix=(filter_name,))
        """
        federation.remote(self.left_cols,
                          name=self.transfer_variable.host_select_cols.name,
                          tag=host_select_cols_id,
                          role=consts.GUEST,
                          idx=0)
        """

        LOGGER.info("Sent select cols to guest")<|MERGE_RESOLUTION|>--- conflicted
+++ resolved
@@ -119,14 +119,8 @@
                 self.left_cols))
 
     def _received_result_cols(self, filter_name):
-<<<<<<< HEAD
-        result_cols_id = self.transfer_variable.generate_transferid(self.transfer_variable.result_left_cols,
-                                                                    filter_name)
-        lef_cols = self.transfer_variable.result_left_cols.get(idx=0,
-=======
 
         left_cols = self.transfer_variable.result_left_cols.get(idx=0,
->>>>>>> 801bec5e
                                                                suffix=(filter_name,))
         """
         left_cols = federation.get(name=self.transfer_variable.result_left_cols.name,
