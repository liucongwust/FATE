--- conflicted
+++ resolved
@@ -205,11 +205,6 @@
             # self._renew_left_col_names()
 
     def _send_host_result_cols(self, filter_name):
-<<<<<<< HEAD
-        result_cols_id = self.transfer_variable.generate_transferid(self.transfer_variable.result_left_cols,
-                                                                    filter_name)
-=======
->>>>>>> 13bd5fbc
 
         self.transfer_variable.result_left_cols.remote(self.host_left_cols,
                                                        role=consts.HOST,
