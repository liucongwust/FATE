# Feature Binning

Feature binning or data binning is a data pre-processing technique. It can be use to reduce the effects of minor observation errors, calculate information values and so on.

In this version, we provide a widely used binning method called quantile binning. To achieve this approach, we have used a special data structure mentioned in this [paper](https://www.researchgate.net/profile/Michael_Greenwald/publication/2854033_Space-Efficient_Online_Computation_of_Quantile_Summaries/links/0f317533ee009cd3f3000000/Space-Efficient-Online-Computation-of-Quantile-Summaries.pdf). Feel free to check out the detail algorithm in the paper.

We are looking forward more binning methods and more methods will come out soon.

# Feature Selection

Feature selection is a process that select subset of features for use in model construction. Take good advantage of feature selection can improve the performance of a model.

In this version, we provides several filter methods for feature selection.

1. unique_value: filter the columns if all values in this feature is the same

2. iv_value_thres: Use information value to filter columns. Filter those columns whose iv is smaller than threshold.

3. iv_percentile: Use information value to filter columns. A float ratio threshold need to be provided. Pick floor(ratio * feature_num) features with higher iv. If multiple features around the threshold are same, all those columns will be keep.

4. coefficient_of_variation_value_thres: Use coefficient of variation to judge whether filtered or not.

5. outlier_cols: Filter columns whose certain percentile value is larger than a threshold.

Note: iv_value_thres and iv_percentile should not exist at the same times

More feature selection methods will be provided. Please make a discussion in issues if you have any needs.

<<<<<<< HEAD
# Feature scale
Feature scale is a process that scale each feature along column. Now it supports min-max scale and standard scale. 
1. min-max scale: this estimator scales and translates each feature individually such that it is in the given range on the training set, e.g. between min and max value of each feature.
2. standard scale: standardize features by removing the mean and scaling to unit variance
=======
# Sample

Fate v0.2 supports sample method. 
Sample module supports two sample mode, they are Random sample mode and StratifiedSampler sample mode.
* in random mode, "downsample" and "upsample" method is provided, users 
can set the sample parameter "fractions", which is the sample ratio of data.
* in stratified mode, "downsample" and "upsample" method is also provided, 
users can set the sample parameter "fractions" two, but it should be a list of tuples of (label_i, ratio),
which means that the sample ratios of different labels of data set.
>>>>>>> 52526ab8
<|MERGE_RESOLUTION|>--- conflicted
+++ resolved
@@ -26,12 +26,6 @@
 
 More feature selection methods will be provided. Please make a discussion in issues if you have any needs.
 
-<<<<<<< HEAD
-# Feature scale
-Feature scale is a process that scale each feature along column. Now it supports min-max scale and standard scale. 
-1. min-max scale: this estimator scales and translates each feature individually such that it is in the given range on the training set, e.g. between min and max value of each feature.
-2. standard scale: standardize features by removing the mean and scaling to unit variance
-=======
 # Sample
 
 Fate v0.2 supports sample method. 
@@ -41,4 +35,8 @@
 * in stratified mode, "downsample" and "upsample" method is also provided, 
 users can set the sample parameter "fractions" two, but it should be a list of tuples of (label_i, ratio),
 which means that the sample ratios of different labels of data set.
->>>>>>> 52526ab8
+
+# Feature scale
+Feature scale is a process that scale each feature along column. Now it supports min-max scale and standard scale. 
+1. min-max scale: this estimator scales and translates each feature individually such that it is in the given range on the training set, e.g. between min and max value of each feature.
+2. standard scale: standardize features by removing the mean and scaling to unit variance