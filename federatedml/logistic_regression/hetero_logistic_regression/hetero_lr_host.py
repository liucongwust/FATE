--- conflicted
+++ resolved
@@ -1,4 +1,3 @@
-<<<<<<< HEAD
 #
 #  Copyright 2019 The FATE Authors. All Rights Reserved.
 #
@@ -41,186 +40,12 @@
         host_forward = wx.mapValues(lambda v: (encrypt_operator.encrypt(v), encrypt_operator.encrypt(np.square(v))))
         return host_forward
 
-    def fit(self, data_instances):
-        LOGGER.info("Enter hetero_lr host")
-        public_key = federation.get(name=self.transfer_variable.paillier_pubkey.name,
-                                    tag=self.transfer_variable.generate_transferid(
-                                        self.transfer_variable.paillier_pubkey),
-                                    idx=0)
-
-        LOGGER.info("Get public_key from arbiter:{}".format(public_key))
-        self.encrypt_operator.set_public_key(public_key)
-
-        batch_info = federation.get(name=self.transfer_variable.batch_info.name,
-                                    tag=self.transfer_variable.generate_transferid(self.transfer_variable.batch_info),
-                                    idx=0)
-        LOGGER.info("Get batch_info from guest:" + str(batch_info))
-        self.batch_size = batch_info["batch_size"]
-        self.batch_num = batch_info["batch_num"]
-
-        LOGGER.info("Start initialize model.")
-        model_shape = self.get_features_shape(data_instances)
-
-        if self.init_param_obj.fit_intercept:
-            self.init_param_obj.fit_intercept = False
-
-        if self.fit_intercept:
-            self.fit_intercept = False
-
-        self.coef_ = self.initializer.init_model(model_shape, init_params=self.init_param_obj)
-
-        is_stopped = False
-        self.n_iter_ = 0
-        while self.n_iter_ < self.max_iter:
-            LOGGER.info("iter:" + str(self.n_iter_))
-            batch_index = 0
-            while batch_index < self.batch_num:
-                # set batch_data
-                if len(self.batch_index_list) < self.batch_num:
-                    batch_data_index = federation.get(name=self.transfer_variable.batch_data_index.name,
-                                                      tag=self.transfer_variable.generate_transferid(
-                                                          self.transfer_variable.batch_data_index, self.n_iter_,
-                                                          batch_index),
-                                                      idx=0)
-                    LOGGER.info("Get batch_index from Guest")
-                    self.batch_index_list.append(batch_data_index)
-                else:
-                    batch_data_index = self.batch_index_list[batch_index]
-
-                # Get mini-batch train data
-                batch_data_inst = batch_data_index.join(data_instances, lambda g, d: d)
-
-                # compute forward
-                host_forward = self.compute_forward(batch_data_inst, self.coef_, self.intercept_)
-                federation.remote(host_forward,
-                                  name=self.transfer_variable.host_forward_dict.name,
-                                  tag=self.transfer_variable.generate_transferid(
-                                      self.transfer_variable.host_forward_dict,
-                                      self.n_iter_,
-                                      batch_index),
-                                  role=consts.GUEST,
-                                  idx=0)
-                LOGGER.info("Remote host_forward to guest")
-
-                # compute host gradient
-                fore_gradient = federation.get(name=self.transfer_variable.fore_gradient.name,
-                                               tag=self.transfer_variable.generate_transferid(
-                                                   self.transfer_variable.fore_gradient, self.n_iter_, batch_index),
-                                               idx=0)
-                LOGGER.info("Get fore_gradient from guest")
-                if self.gradient_operator is None:
-                    self.gradient_operator = HeteroLogisticGradient(self.encrypt_operator)
-                host_gradient = self.gradient_operator.compute_gradient(data_instances, fore_gradient,
-                                                                        fit_intercept=False)
-                # regulation if necessary
-                if self.updater is not None:
-                    loss_regular = self.updater.loss_norm(self.coef_)
-                    en_loss_regular = self.encrypt_operator.encrypt(loss_regular)
-                    federation.remote(en_loss_regular,
-                                      name=self.transfer_variable.host_loss_regular.name,
-                                      tag=self.transfer_variable.generate_transferid(
-                                          self.transfer_variable.host_loss_regular,
-                                          self.n_iter_,
-                                          batch_index),
-                                      role=consts.GUEST,
-                                      idx=0)
-                    LOGGER.info("Remote host_loss_regular to guest")
-
-                federation.remote(host_gradient,
-                                  name=self.transfer_variable.host_gradient.name,
-                                  tag=self.transfer_variable.generate_transferid(self.transfer_variable.host_gradient,
-                                                                                 self.n_iter_,
-                                                                                 batch_index),
-                                  role=consts.ARBITER,
-                                  idx=0)
-                LOGGER.info("Remote host_gradient to arbiter")
-
-                # Get optimize host gradient and update model
-                optim_host_gradient = federation.get(name=self.transfer_variable.host_optim_gradient.name,
-                                                     tag=self.transfer_variable.generate_transferid(
-                                                         self.transfer_variable.host_optim_gradient, self.n_iter_,
-                                                         batch_index),
-                                                     idx=0)
-                LOGGER.info("Get optim_host_gradient from arbiter")
-
-                LOGGER.info("update_model")
-                self.update_model(optim_host_gradient)
-
-                # is converge
-                is_stopped = federation.get(name=self.transfer_variable.is_stopped.name,
-                                            tag=self.transfer_variable.generate_transferid(
-                                                self.transfer_variable.is_stopped, self.n_iter_, batch_index),
-                                            idx=0)
-                LOGGER.info("Get is_stop flag from arbiter:{}".format(is_stopped))
-
-                batch_index += 1
-                if is_stopped:
-                    LOGGER.info("Get stop signal from arbiter, model is converged, iter:{}".format(self.n_iter_))
-                    break
-
-            self.n_iter_ += 1
-            if is_stopped:
-                break
-
-        LOGGER.info("Reach max iter {}, train model finish!".format(self.max_iter))
-
-    def predict(self, data_instances, predict_param=None):
-        LOGGER.info("Start predict ...")
-        prob_host = self.compute_wx(data_instances, self.coef_, self.intercept_)
-        federation.remote(prob_host,
-                          name=self.transfer_variable.host_prob.name,
-                          tag=self.transfer_variable.generate_transferid(
-                              self.transfer_variable.host_prob),
-                          role=consts.GUEST,
-                          idx=0)
-        LOGGER.info("Remote probability to Host")
-=======
-#
-#  Copyright 2019 The FATE Authors. All Rights Reserved.
-#
-#  Licensed under the Apache License, Version 2.0 (the "License");
-#  you may not use this file except in compliance with the License.
-#  You may obtain a copy of the License at
-#
-#      http://www.apache.org/licenses/LICENSE-2.0
-#
-#  Unless required by applicable law or agreed to in writing, software
-#  distributed under the License is distributed on an "AS IS" BASIS,
-#  WITHOUT WARRANTIES OR CONDITIONS OF ANY KIND, either express or implied.
-#  See the License for the specific language governing permissions and
-#  limitations under the License.
-#
-
-import numpy as np
-from arch.api import federation
-from federatedml.logistic_regression.base_logistic_regression import BaseLogisticRegression
-from federatedml.optim.gradient import HeteroLogisticGradient
-from federatedml.util import consts
-from federatedml.util.transfer_variable import HeteroLRTransferVariable
-from arch.api.utils import log_utils
-
-LOGGER = log_utils.getLogger()
-
-
-class HeteroLRHost(BaseLogisticRegression):
-    def __init__(self, logistic_params):
-        super(HeteroLRHost, self).__init__(logistic_params)
-        self.transfer_variable = HeteroLRTransferVariable()
-        self.batch_num = None
-        self.batch_index_list = []
-
-    def compute_forward(self, data_instances, coef_, intercept_):
-        wx = self.compute_wx(data_instances, coef_, intercept_)
-        encrypt_operator = self.encrypt_operator
-        host_forward = wx.mapValues(lambda v: (encrypt_operator.encrypt(v), encrypt_operator.encrypt(np.square(v))))
-        return host_forward
-
     def transform(self, batch_data_inst):
         return batch_data_inst
 
     def update_local_model(self, fore_gradient, batch_data_inst, coef, **training_info):
         pass
-    
+
     def fit(self, data_instances):
         LOGGER.info("Enter hetero_lr host")
         public_key = federation.get(name=self.transfer_variable.paillier_pubkey.name,
@@ -362,5 +187,4 @@
                               self.transfer_variable.host_prob),
                           role=consts.GUEST,
                           idx=0)
-        LOGGER.info("Remote probability to Host")
->>>>>>> 7148e66a
+        LOGGER.info("Remote probability to Host")