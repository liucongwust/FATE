--- conflicted
+++ resolved
@@ -84,129 +84,6 @@
         """
 
         LOGGER.info("Enter hetero_lr_arbiter fit")
-<<<<<<< HEAD
-        if data_instances:
-            # self.header = data_instance.schema.get('header')
-            self.header = self.get_header(data_instances)
-        else:
-            self.header = []
-
-        # Generate encrypt keys
-        self.encrypt_operator.generate_key(self.key_length)
-        public_key = self.encrypt_operator.get_public_key()
-        public_key = public_key
-        LOGGER.info("public_key:{}".format(public_key))
-        self.transfer_variable.paillier_pubkey.remote(public_key,
-                                                      role=consts.HOST,
-                                                      idx=0)
-        """
-        federation.remote(public_key,
-                          name=self.transfer_variable.paillier_pubkey.name,
-                          tag=self.transfer_variable.generate_transferid(self.transfer_variable.paillier_pubkey),
-                          role=consts.HOST,
-                          idx=0)
-        """
-        LOGGER.info("remote public_key to host")
-
-        self.transfer_variable.paillier_pubkey.remote(public_key,
-                                                      role=consts.GUEST,
-                                                      idx=0)
-        """
-        federation.remote(public_key,
-                          name=self.transfer_variable.paillier_pubkey.name,
-                          tag=self.transfer_variable.generate_transferid(self.transfer_variable.paillier_pubkey),
-                          role=consts.GUEST,
-                          idx=0)
-        """
-
-        LOGGER.info("remote public_key to guest")
-
-        batch_info = self.transfer_variable.batch_info.get(idx=0)
-        """
-        batch_info = federation.get(name=self.transfer_variable.batch_info.name,
-                                    tag=self.transfer_variable.generate_transferid(self.transfer_variable.batch_info),
-                                    idx=0)
-        """
-        LOGGER.info("Get batch_info from guest:{}".format(batch_info))
-        self.batch_num = batch_info["batch_num"]
-
-        is_stop = False
-        self.n_iter_ = 0
-        while self.n_iter_ < self.max_iter:
-            LOGGER.info("iter:{}".format(self.n_iter_))
-            batch_index = 0
-            iter_loss = 0
-            while batch_index < self.batch_num:
-                LOGGER.info("batch:{}".format(batch_index))
-                host_gradient = self.transfer_variable.host_gradient.get(idx=0,
-                                                                         suffix=(self.n_iter_, batch_index,))
-                """
-                host_gradient = federation.get(name=self.transfer_variable.host_gradient.name,
-                                               tag=self.transfer_variable.generate_transferid(
-                                                   self.transfer_variable.host_gradient, self.n_iter_, batch_index),
-                                               idx=0)
-                """
-                LOGGER.info("Get host_gradient from Host")
-
-                guest_gradient = self.transfer_variable.guest_gradient.get(idx=0,
-                                                                           suffix=(self.n_iter_, batch_index,))
-                """
-                guest_gradient = federation.get(name=self.transfer_variable.guest_gradient.name,
-                                                tag=self.transfer_variable.generate_transferid(
-                                                    self.transfer_variable.guest_gradient, self.n_iter_, batch_index),
-                                                idx=0)
-                """
-                LOGGER.info("Get guest_gradient from Guest")
-
-                # aggregate gradient
-                host_gradient, guest_gradient = np.array(host_gradient), np.array(guest_gradient)
-                gradient = np.hstack((host_gradient, guest_gradient))
-                # decrypt gradient
-                for i in range(gradient.shape[0]):
-                    gradient[i] = self.encrypt_operator.decrypt(gradient[i])
-
-                # optimization
-                optim_gradient = self.optimizer.apply_gradients(gradient)
-                # separate optim_gradient according gradient size of Host and Guest
-                separate_optim_gradient = HeteroFederatedAggregator.separate(optim_gradient,
-                                                                             [host_gradient.shape[0],
-                                                                              guest_gradient.shape[0]])
-                host_optim_gradient = separate_optim_gradient[0]
-                guest_optim_gradient = separate_optim_gradient[1]
-
-                self.transfer_variable.host_optim_gradient.remote(host_optim_gradient,
-                                                                  role=consts.HOST,
-                                                                  idx=0,
-                                                                  suffix=(self.n_iter_, batch_index,))
-                """
-                federation.remote(host_optim_gradient,
-                                  name=self.transfer_variable.host_optim_gradient.name,
-                                  tag=self.transfer_variable.generate_transferid(
-                                      self.transfer_variable.host_optim_gradient,
-                                      self.n_iter_,
-                                      batch_index),
-                                  role=consts.HOST,
-                                  idx=0)
-                """
-                LOGGER.info("Remote host_optim_gradient to Host")
-
-                self.transfer_variable.guest_optim_gradient.remote(guest_optim_gradient,
-                                                                   role=consts.GUEST,
-                                                                   idx=0,
-                                                                   suffix=(self.n_iter_, batch_index))
-                """
-                federation.remote(guest_optim_gradient,
-                                  name=self.transfer_variable.guest_optim_gradient.name,
-                                  tag=self.transfer_variable.generate_transferid(
-                                      self.transfer_variable.guest_optim_gradient,
-                                      self.n_iter_,
-                                      batch_index),
-                                  role=consts.GUEST,
-                                  idx=0)
-                """
-                LOGGER.info("Remote guest_optim_gradient to Guest")
-=======
->>>>>>> 13bd5fbc
 
         self.cipher_operator = self.cipher.paillier_keygen(self.model_param.encrypt_param.key_length)
         self.batch_generator.initialize_batch_generator()
@@ -229,21 +106,7 @@
                 training_info = {"iteration": self.n_iter_, "batch_index": batch_index}
                 self.perform_subtasks(**training_info)
 
-<<<<<<< HEAD
-                loss = self.transfer_variable.loss.get(idx=0,
-                                                       suffix=(self.n_iter_, batch_index,))
-                """
-                loss = federation.get(name=self.transfer_variable.loss.name,
-                                      tag=self.transfer_variable.generate_transferid(
-                                          self.transfer_variable.loss, self.n_iter_, batch_index),
-                                      idx=0)
-                """
-                de_loss = self.encrypt_operator.decrypt(loss)
-                iter_loss += de_loss
-                # LOGGER.info("Get loss from guest:{}".format(de_loss))
-=======
                 loss_list = self.gradient_loss_operator.compute_loss(self.cipher_operator, self.n_iter_, batch_index)
->>>>>>> 13bd5fbc
 
                 if len(loss_list) == 1:
                     if iter_loss is None:
@@ -253,56 +116,6 @@
                         # LOGGER.info("Get loss from guest:{}".format(de_loss))
 
             # if converge
-<<<<<<< HEAD
-            loss = iter_loss / self.batch_num
-            LOGGER.info("iter loss:{}".format(loss))
-
-            if not self.need_one_vs_rest:
-                metric_meta = MetricMeta(name='train',
-                                         metric_type="LOSS",
-                                         extra_metas={
-                                             "unit_name": "iters"
-                                         })
-                metric_name = 'loss'
-                self.callback_meta(metric_name=metric_name, metric_namespace='train', metric_meta=metric_meta)
-                self.callback_metric(metric_name=metric_name,
-                                     metric_namespace='train',
-                                     metric_data=[Metric(self.n_iter_, float(loss))])
-
-            if self.converge_func.is_converge(loss):
-                is_stop = True
-
-            self.transfer_variable.is_stopped.remote(is_stop,
-                                                     role=consts.HOST,
-                                                     idx=0,
-                                                     suffix=(self.n_iter_, batch_index,))
-            """
-            federation.remote(is_stop,
-                              name=self.transfer_variable.is_stopped.name,
-                              tag=self.transfer_variable.generate_transferid(self.transfer_variable.is_stopped,
-                                                                             self.n_iter_,
-                                                                             batch_index),
-                              role=consts.HOST,
-                              idx=0)
-            """
-            LOGGER.info("Remote is_stop to host:{}".format(is_stop))
-
-            self.transfer_variable.is_stopped.remote(is_stop,
-                                                     role=consts.GUEST,
-                                                     idx=0,
-                                                     suffix=(self.n_iter_, batch_index,))
-            """
-            federation.remote(is_stop,
-                              name=self.transfer_variable.is_stopped.name,
-                              tag=self.transfer_variable.generate_transferid(self.transfer_variable.is_stopped,
-                                                                             self.n_iter_,
-                                                                             batch_index),
-                              role=consts.GUEST,
-                              idx=0)
-            """
-            LOGGER.info("Remote is_stop to guest:{}".format(is_stop))
-
-=======
             if iter_loss is not None:
                 iter_loss /= self.batch_generator.batch_num
                 self.callback_loss(self.n_iter_, iter_loss)
@@ -321,7 +134,6 @@
                 LOGGER.info("iter: {},  loss:{}, is_converged: {}".format(self.n_iter_, iter_loss, self.is_converged))
 
             self.converge_procedure.sync_converge_info(self.is_converged, suffix=(self.n_iter_,))
->>>>>>> 13bd5fbc
             self.n_iter_ += 1
             if self.is_converged:
                 break