--- conflicted
+++ resolved
@@ -22,12 +22,9 @@
 from federatedml.model_selection import MiniBatch
 from federatedml.optim import activation
 from federatedml.optim.gradient import HeteroLogisticGradient
-<<<<<<< HEAD
-# from federatedml.statistic import data_overview
-=======
 from federatedml.statistic import data_overview
 from federatedml.secureprotol import EncryptModeCalculator
->>>>>>> bb18aff6
+# from federatedml.statistic import data_overview
 from federatedml.util import consts
 from federatedml.util.transfer_variable import HeteroLRTransferVariable
 
@@ -40,7 +37,7 @@
         super(HeteroLRGuest, self).__init__(logistic_params)
         self.transfer_variable = HeteroLRTransferVariable()
         self.data_batch_count = []
-        
+
         self.encrypted_calculator = None
 
         self.wx = None
@@ -57,11 +54,11 @@
         intercept_: float, the interception of lr
         """
         self.wx = self.compute_wx(data_instances, coef_, intercept_)
-        
+
         en_wx = self.encrypted_calculator.encrypt(self.wx)
         wx_square = self.wx.mapValues(lambda v: np.square(v))
         en_wx_square = self.encrypted_calculator.encrypt(wx_square)
-        
+
         en_wx_join_en_wx_square = en_wx.join(en_wx_square, lambda wx, wx_square:(wx, wx_square))
         self.guest_forward = en_wx_join_en_wx_square.join(self.wx, lambda e, wx:(e[0], e[1], wx))
 
@@ -114,9 +111,9 @@
                                     idx=0)
         LOGGER.info("Get public_key from arbiter:{}".format(public_key))
         self.encrypt_operator.set_public_key(public_key)
-        
-        self.encrypted_calculator = EncryptModeCalculator(self.encrypt_operator, 
-                                                          self.encrypted_mode_calculator_param.mode, 
+
+        self.encrypted_calculator = EncryptModeCalculator(self.encrypt_operator,
+                                                          self.encrypted_mode_calculator_param.mode,
                                                           self.encrypted_mode_calculator_param.re_encrypted_rate)
 
         LOGGER.info("Generate mini-batch from input data")
