--- conflicted
+++ resolved
@@ -63,7 +63,6 @@
 - Data Input: Input DTable of user-item rating matrix data(using positive data only).
 - Model Output: Hetero NCF model.
 
-<<<<<<< HEAD
 ##### 8. [Hetero CMN](./collaborative_memory/README.md)
 Build hetero CMN module through multiple parties.
 
@@ -71,6 +70,11 @@
 - Data Input: Input DTable of user-item rating matrix data(using positive data only).
 - Model Output: Hetero CMN model.
 
-=======
->>>>>>> 356eb077
+##### 9. [Hetero CDL](./collaborative_deeplearning/README.md)
+Build hetero CDL module through multiple parties.
+
+- Corresponding module name: HeteroCDL
+- Data Input: Input DTable of user-item rating matrix data.
+- Model Output: Hetero CDL model.
+
 More available algorithms are coming soon.