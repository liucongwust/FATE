--- conflicted
+++ resolved
@@ -8,18 +8,6 @@
 
 General Matrix Factorizaton, GMF for short,  was proposed in [Neural Collaborative Matrix](http://dx.doi.org/10.1145/3038912.3052569) by Xiangnan He et. 
 
-<<<<<<< HEAD
-GMF associates each user and item with a real-valued vector of latent features. Let $$p_u$$ and $$q_i$$ denote the latent vector (embedding) for user $$u$$ and item $$i$$, respectively; GMF estimates an interaction $$y_{ui}$$ as the inner product of $$p_u$$ and $$q_i$$:
-$$
-\hat y_{ui} = f(u, i|p_u, q_i) = p_u^T q_i = \sum_i^k p_{uk} * q_{ki}
-$$
-where $$k$$ denotes the dimension of the latent space. 
-
-Since GMF maps users and items to the same latent space, the similarity between two users can also be measured with an inner product, or equivalently, the cosine of the angle between their latent vectors, which can be used to approximate the click-through rate.  A lot of items was impression to each user, with only a few of them been clicked. GMF assume the clicked items as postive items, unclicked items as implicit negative items. It make sure that similary between embedding of user and postive items greater then that between embeddings of user and negative items. GMF applied pairwise-loss to learn model parameters, 
-$$
-Loss = \sum_{(u, i_p, i_n)}  (\hat y_{ui_p} - \hat y_{ui_n}) + \lambda_1(y_{ui_p} - 1)^2 + \lambda_2 (y_{ui_n} -0)^2
-$$
-=======
 GMF associates each user and item with a real-valued vector of latent features. Let p_u and q_i denote the latent vector (embedding) for user $$u$$ and item i, respectively; GMF estimates an interaction y_{ui} as the inner product of p_u and q_i:
 
 ![image-20200221120555782](../images/GMF_loss.png)
@@ -29,7 +17,6 @@
 Since GMF maps users and items to the same latent space, the similarity between two users can also be measured with an inner product, or equivalently, the cosine of the angle between their latent vectors, which can be used to approximate the click-through rate.  A lot of items was impression to each user, with only a few of them been clicked. GMF assume the clicked items as postive items, unclicked items as implicit negative items. It make sure that similary between embedding of user and postive items greater then that between embeddings of user and negative items. GMF applied pairwise-loss to learn model parameters, 
 
 ![image-20200221122655077](../images/GMF_pairwise_loss.png)
->>>>>>> 8b674b2d
 
 
 ## Heterogeneous Generalized Matrix Factorization
@@ -38,14 +25,7 @@
 
 We can divide the parameters of GMF into item-related (e.g. $p$) and user-related (e.g. $q$) ones. And we find that the updates of item-related parameters does not relys on other party’s data thus can be updated locally, while the user-related parameters needs data from other participants thus require to be updated jointly.
 
-<<<<<<< HEAD
-|               | User Related   | Item Related   |
-| ------------- | -------------- | -------------- |
-| Parameters    | $$p_u$$        | $$q_i$$        |
-| Training Mode | Jointly update | locally update |
-=======
 ![image-20200221122802852](../images/FedGMF_desc.png)
->>>>>>> 8b674b2d
 
 Unlike other hetero federated learning approaches, hetero MF-based methods has not need to alignment samples, instead of having similar user ids, conducting same methods to generate userIds. The sample is designed as a tuple (sample_id, user_id, item_id, rating).
 
