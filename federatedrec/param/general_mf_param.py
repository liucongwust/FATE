--- conflicted
+++ resolved
@@ -53,12 +53,8 @@
 
     Parameters
     ----------
-<<<<<<< HEAD
-    optimizer : str, 'SGD', 'RMSprop', 'Adam',  or 'Adagrad', default: 'SGD'
-=======
     optimizer : dict, support optimizers in Keras such as  'SGD', 'RMSprop', 'Adam',  or 'Adagrad',
         default: 'SGD' with learning rate 0.01
->>>>>>> 8b674b2d
         Optimize method
 
     batch_size : int, default: -1
@@ -95,13 +91,8 @@
     def __init__(self,
                  secure_aggregate: bool = True,
                  aggregate_every_n_epoch: int = 1,
-<<<<<<< HEAD
-                 early_stop: typing.Union[str, dict, SimpleNamespace] = "diff",
-                 optimizer: typing.Union[str, dict, SimpleNamespace] = 'SGD',
-=======
                  early_stop: typing.Union[str, dict, SimpleNamespace] = {"early_stop": "diff"},
                  optimizer: typing.Union[str, dict, SimpleNamespace] = {"optimizer": "SGD", "learning_rate": 0.01},
->>>>>>> 8b674b2d
                  batch_size=-1,
                  init_param=GMFInitParam(),
                  max_iter=100,
@@ -133,15 +124,6 @@
         self.metrics = self._parse_metrics(self.metrics)
 
         LOGGER.info(f"optimizer: {self.optimizer}, \n dict: {self.optimizer.__dict__}")
-<<<<<<< HEAD
-
-        if 'decay' in self.optimizer.__dict__["kwargs"] and not isinstance(self.optimizer.kwargs['decay'], float) \
-                and self.optimizer.kwargs["decay"] < 0:
-            raise ValueError(
-                "general_mf's optimizer['decay'] {} not supported, should be float type, and greater than 0".format(
-                    self.optimizer.kwargs['decay']))
-=======
->>>>>>> 8b674b2d
 
         if not isinstance(self.neg_count, int):
             raise ValueError(
@@ -238,15 +220,9 @@
 class HeteroGMFParam(GMFParam):
 
     def __init__(self,
-<<<<<<< HEAD
-                 optimizer='sgd',
-                 batch_size=-1, init_param=GMFInitParam(),
-                 max_iter=100, early_stop='diff',
-=======
                  optimizer={"optimizer": "SGD", "learning_rate": 0.01},
                  batch_size=-1, init_param=GMFInitParam(), max_iter=100,
                  early_stop={"early_stop": "diff"},
->>>>>>> 8b674b2d
                  predict_param=PredictParam(), cv_param=CrossValidationParam(),
                  neg_count: int = 4
                  ):
