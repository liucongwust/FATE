package com.webank.ai.fate.serving.manger;

import com.webank.ai.fate.core.mlmodel.model.MLModel;
import com.webank.ai.fate.core.mlmodel.buffer.ProtoModelBuffer;
import com.webank.ai.fate.core.statuscode.ReturnCode;
import com.webank.ai.fate.core.storage.kv.DTable;
import com.webank.ai.fate.core.utils.Configuration;
import org.apache.logging.log4j.LogManager;
import org.apache.logging.log4j.Logger;
import org.apache.commons.lang3.StringUtils;

import java.util.ArrayList;
import java.util.HashMap;
import java.util.Map;

public class ModelManager {
    private ModelPool onlineModels;
    private ModelPool modelPool;
    private static final Logger LOGGER = LogManager.getLogger();
    private String modelPackage = "com.webank.ai.fate.serving.federatedml.model";

    public ModelManager(){
        this.onlineModels = new ModelPool();
        this.modelPool = new ModelPool();
    }


    public MLModel getModel(String sceneId, String partnerPartyId, String myRole){
        return this.onlineModels.get(this.getOnlineModelKey(sceneId, partnerPartyId, myRole));
    }

<<<<<<< HEAD
    public ProtoModelBuffer readModel(String name, String nameSpace, String modelId){
        String DTableName = String.format("%s_%s", name, modelId);
        StandaloneDTable standaloneDTable = new StandaloneDTable(DTableName, nameSpace, 0);
        byte[] metaStream = standaloneDTable.get("model_meta");
        byte[] paramStream = standaloneDTable.get("model_param");
        byte[] dataTransformStream = standaloneDTable.get("data_transform");
        ProtoModelBuffer modelBuffer = new ProtoModelBuffer();
        modelBuffer.deserialize(metaStream, paramStream, dataTransformStream);
        return modelBuffer;
    }

    public MLModel loadModel(Map<String, String> modelInfo){
=======
    public ProtoModelBuffer readModel(String sceneId, String partnerPartyId, String myRole, String commitId, String tag, String branch) throws Exception{
        String sceneKey = Version.getSceneKey(sceneId, Configuration.getProperty("partyId"), partnerPartyId, myRole);
        DTable dataTable = Version.getDTable("model_data", sceneKey, commitId, tag, branch);
        ProtoModelBuffer modelBuffer = new ProtoModelBuffer();
        modelBuffer.deserialize(dataTable.get("model_meta"), dataTable.get("model_param"), dataTable.get("data_transform"));
        return modelBuffer;
    }


    public MLModel loadModel(String sceneId, String partnerPartyId, String myRole, String commitId, String tag, String branch){
>>>>>>> 80f895d0
        try{
            ProtoModelBuffer modelBuffer = this.readModel(sceneId, partnerPartyId, myRole, commitId, tag, branch);
            Class modelClass = Class.forName(this.modelPackage + "." + modelBuffer.getMeta().getName());
            MLModel mlModel = (MLModel)modelClass.getConstructor().newInstance();
            Map<String, String> modelInfo = new HashMap<>();
            modelInfo.put("sceneId", sceneId);
            modelInfo.put("partnerPartyId", partnerPartyId);
            modelInfo.put("myRole", myRole);
            modelInfo.put("commitId", commitId);
            modelInfo.put("tag", tag);
            modelInfo.put("branch", branch);
            mlModel.setModelInfo(modelInfo);
            mlModel.initModel(modelBuffer);
            return mlModel;
        }
        catch (Exception ex){
            ex.printStackTrace();
            return null;
        }
    }

    private String getOnlineModelKey(String sceneId, String partnerPartyId, String myRole){
        String[] tmp = {sceneId, partnerPartyId, myRole};
        return StringUtils.join(tmp, "-");
    }

    private String genModelKey(String sceneId, String partnerPartyId, String myRole, String commitId){
        String[] tmp = {sceneId, partnerPartyId, myRole, commitId};
        return StringUtils.join(tmp, "-");
    }


    public String publishLoadModel(String sceneId, String partnerPartyId, String myRole, String commitId, String tag, String branch){
        this.modelPool.put(this.genModelKey(sceneId, partnerPartyId, myRole, commitId), this.loadModel(sceneId, partnerPartyId, myRole, commitId, tag, branch));
        return commitId;
    }

    public int publishOnlineModel(String sceneId, String partnerPartyId, String myRole, String commitId){
        MLModel model = this.modelPool.get(this.genModelKey(sceneId, partnerPartyId, myRole, commitId));
        if (model != null){
            this.onlineModels.put(this.getOnlineModelKey(sceneId, partnerPartyId, myRole), model);
            return ReturnCode.OK;
        }
        else{
            return ReturnCode.NOMODEL;
        }
    }
}<|MERGE_RESOLUTION|>--- conflicted
+++ resolved
@@ -29,20 +29,6 @@
         return this.onlineModels.get(this.getOnlineModelKey(sceneId, partnerPartyId, myRole));
     }
 
-<<<<<<< HEAD
-    public ProtoModelBuffer readModel(String name, String nameSpace, String modelId){
-        String DTableName = String.format("%s_%s", name, modelId);
-        StandaloneDTable standaloneDTable = new StandaloneDTable(DTableName, nameSpace, 0);
-        byte[] metaStream = standaloneDTable.get("model_meta");
-        byte[] paramStream = standaloneDTable.get("model_param");
-        byte[] dataTransformStream = standaloneDTable.get("data_transform");
-        ProtoModelBuffer modelBuffer = new ProtoModelBuffer();
-        modelBuffer.deserialize(metaStream, paramStream, dataTransformStream);
-        return modelBuffer;
-    }
-
-    public MLModel loadModel(Map<String, String> modelInfo){
-=======
     public ProtoModelBuffer readModel(String sceneId, String partnerPartyId, String myRole, String commitId, String tag, String branch) throws Exception{
         String sceneKey = Version.getSceneKey(sceneId, Configuration.getProperty("partyId"), partnerPartyId, myRole);
         DTable dataTable = Version.getDTable("model_data", sceneKey, commitId, tag, branch);
@@ -53,7 +39,6 @@
 
 
     public MLModel loadModel(String sceneId, String partnerPartyId, String myRole, String commitId, String tag, String branch){
->>>>>>> 80f895d0
         try{
             ProtoModelBuffer modelBuffer = this.readModel(sceneId, partnerPartyId, myRole, commitId, tag, branch);
             Class modelClass = Class.forName(this.modelPackage + "." + modelBuffer.getMeta().getName());
