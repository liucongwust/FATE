--- conflicted
+++ resolved
@@ -94,9 +94,8 @@
             response = stub.publishBind(publish_model_request)
             stat_logger.info(response)
             if response.statusCode != 0:
-<<<<<<< HEAD
-                success = False
-    return success
+                status = False
+    return status, service_id
 
 
 def download_model(request_data):
@@ -106,8 +105,4 @@
     model_data = {}
     for storage_key, buffer_object_bytes in pipeline_model_table.collect(use_serialize=False):
         model_data[storage_key] = base64.b64encode(buffer_object_bytes).decode()
-    return model_data
-=======
-                status = False
-    return status, service_id
->>>>>>> ebeb5364
+    return model_data