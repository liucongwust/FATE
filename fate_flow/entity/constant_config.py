#
#  Copyright 2019 The FATE Authors. All Rights Reserved.
#
#  Licensed under the Apache License, Version 2.0 (the "License");
#  you may not use this file except in compliance with the License.
#  You may obtain a copy of the License at
#
#      http://www.apache.org/licenses/LICENSE-2.0
#
#  Unless required by applicable law or agreed to in writing, software
#  distributed under the License is distributed on an "AS IS" BASIS,
#  WITHOUT WARRANTIES OR CONDITIONS OF ANY KIND, either express or implied.
#  See the License for the specific language governing permissions and
#  limitations under the License.
#
from enum import IntEnum


class WorkMode(IntEnum):
    STANDALONE = 0
    CLUSTER = 1


class Backend(IntEnum):
    EGGROLL = 0
    SPARK = 1

    def is_eggroll(self):
        return self.value == self.EGGROLL

    def is_spark(self):
        return self.value == self.SPARK


class JobStatus(object):
    WAITING = 'waiting'
    RUNNING = 'running'
    SUCCESS = 'success'
    FAILED = 'failed'
    PARTIAL = 'partial'
    DELETED = 'deleted'
<<<<<<< HEAD
    TIMEOUT = 'timeout'
=======
>>>>>>> 46dfdc6b
    CANCELED = 'canceled'


class TaskStatus(object):
    START = 'start'
    RUNNING = 'running'
    SUCCESS = 'success'
    FAILED = 'failed'
    TIMEOUT = 'timeout'<|MERGE_RESOLUTION|>--- conflicted
+++ resolved
@@ -39,10 +39,7 @@
     FAILED = 'failed'
     PARTIAL = 'partial'
     DELETED = 'deleted'
-<<<<<<< HEAD
     TIMEOUT = 'timeout'
-=======
->>>>>>> 46dfdc6b
     CANCELED = 'canceled'
 
 
