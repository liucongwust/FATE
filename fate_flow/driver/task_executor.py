--- conflicted
+++ resolved
@@ -69,16 +69,10 @@
             task.f_status = TaskStatus.FAILED
             return
         try:
-<<<<<<< HEAD
-            # init environment
+            # init environment, process is shared globally
             RuntimeConfig.init_config(WORK_MODE=job_parameters['work_mode'],
                                       BACKEND=job_parameters.get('backend', 0))
             storage.init_storage(job_id=task_id, work_mode=RuntimeConfig.WORK_MODE, backend=RuntimeConfig.BACKEND)
-=======
-            # init environment, process is shared globally
-            RuntimeConfig.init_config(WORK_MODE=job_parameters['work_mode'])
-            storage.init_storage(job_id=task_id, work_mode=RuntimeConfig.WORK_MODE)
->>>>>>> 29d2a0b7
             federation.init(job_id=task_id, runtime_conf=parameters)
             job_log_dir = os.path.join(job_utils.get_job_log_directory(job_id=job_id), role, str(party_id))
             task_log_dir = os.path.join(job_log_dir, component_name)
