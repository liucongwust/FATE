--- conflicted
+++ resolved
@@ -4,12 +4,6 @@
   "partition": 10,
   "table_name": "_table_name",
   "namespace": "example_data_namespace",
-<<<<<<< HEAD
-  "work_mode": _work_mode
-=======
   "work_mode": _work_mode,
-  "role": "_role",
-  "my_party_id": "_my_party_id",
-  "partner_party_id": "_partner_party_id"
->>>>>>> be725b08
+  "role": "_role"
 }