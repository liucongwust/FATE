--- conflicted
+++ resolved
@@ -15,13 +15,10 @@
 #
 
 from arch.api.utils import log_utils
-<<<<<<< HEAD
-from federatedml.param.param import FTLModelParam, FTLLocalModelParam, FTLDataParam
-=======
-from federatedml.param.param import FTLModelParam, FTLLocalModelParam, FTLDataParam, FTLValidDataParam
->>>>>>> 7148e66a
+from federatedml.param.param import FTLModelParam, LocalModelParam, FTLDataParam, FTLValidDataParam
 from federatedml.util import ParamExtract
-from federatedml.util.param_checker import FTLDataParamChecker, FTLLocalModelParamChecker, FTLModelParamChecker
+from federatedml.util.param_checker import FTLDataParamChecker, LocalModelParamChecker, FTLModelParamChecker, \
+    FTLValidDataParamChecker
 from federatedml.util.transfer_variable import HeteroFTLTransferVariable
 from workflow.workflow import WorkFlow
 
@@ -35,7 +32,7 @@
     def _initialize_model(self, config):
         LOGGER.debug("@ initialize model")
         ftl_model_param = FTLModelParam()
-        ftl_local_model_param = FTLLocalModelParam()
+        ftl_local_model_param = LocalModelParam()
         ftl_data_param = FTLDataParam()
         ftl_valid_data_param = FTLValidDataParam()
         ftl_model_param = ParamExtract.parse_param_from_config(ftl_model_param, config)
@@ -45,8 +42,9 @@
         self.ftl_transfer_variable = HeteroFTLTransferVariable()
 
         FTLModelParamChecker.check_param(ftl_model_param)
-        FTLLocalModelParamChecker.check_param(ftl_local_model_param)
+        LocalModelParamChecker.check_param(ftl_local_model_param)
         FTLDataParamChecker.check_param(self.ftl_data_param)
+        FTLValidDataParamChecker.check_param(self.ftl_valid_data_param)
 
         self._do_initialize_model(ftl_model_param, ftl_local_model_param, self.ftl_data_param)
 
@@ -59,7 +57,7 @@
     def _get_valid_data_model_param(self):
         return self.ftl_valid_data_param
 
-    def _do_initialize_model(self, ftl_model_param: FTLModelParam, ftl_local_model_param: FTLLocalModelParam,
+    def _do_initialize_model(self, ftl_model_param: FTLModelParam, ftl_local_model_param: LocalModelParam,
                              ftl_data_param: FTLDataParam):
         raise NotImplementedError("method init must be define")
 
